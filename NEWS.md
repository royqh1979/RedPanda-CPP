Red Panda C++ Version 2.27

  - enhancement: New chinese translation for invalid filename messagebox. (by XY0797@github.com)
  - enhancement: Limit the minimum font size in options dialog to 5. (by XY0797@github.com)
  - enhancement: After a new file is created in filesystem panel, auto select and rename it. (by XY0797@github.com)
  - enhancement: Select file basename when rename in the filesystem panel. (by XY0797@github.com)
<<<<<<< HEAD
  - enhancement: Migrate external calls from command string to argv array to improve safety and security.
  - enhancement: Support POSIX shell-like escaping in user inputs for compiler arguments.
  - fix: (Hopefully) properly escape filenames and arguments in makefile generation.
=======
  - change: Don't use "Microsoft Yahei" as the default non-ascii font in non-chinese environment.
  - enhancement: Support unicode characters > 0xFFFF
  - enhancement: Support unicode ZWJ and ZWNJ.
  - enhancement: Support unicode combining characters.
  - enhancement: Don't force fixed-width when using non fixed-width fonts.
>>>>>>> f291470f

Red Panda C++ Version 2.26
  - enhancement: Code suggestion for embedded std::vectors.
  - change: Use ctrl+mouseMove event to highlight jumpable symbols (instead of ctrl+tooltip).
  - enhancement: Auto adjust position of the suggestion popup window.
  - enhancement: Windows XP support ( by cyano.CN  )
  - fix: __attribute__ is not correctly handled if it is after 'static'.
  - enhancement: Parse files that contains C++ 20 'concept' keyword. (No code suggesion for concepts now)
  - enhancement: Parse files that contains C++ 20 'requires' keyword.
  - fix: Code suggestions in namespace.
  - enhancement: Code suggestions for namespace alias.
  - fix: Correctly handle statements like 'using xxx::operator()'.
  - fix: Link in the project options dialog / precompiled header pages is not clickable.
  - change: Don't change caret position when ctrl+click.
  - fix: Should cd to working directory when debugging.
  - change: Ensure the line just below caret is visible while moving caret.
  - change: Set mouse cursor to hand pointing when it's on gutter.
  - enhancement: Basic support for parsing variadic macros(macros that use __VA_ARGS__).
  - enhancement: Better support for expanding macros with complex parameters.
  - fix: Macros that defined by the compiler are not correctly syntax-colored and tooltiped.
  - fix: Code suggestion for identifiers after '*' (eg. 3 * item->price) can't correct.
  - fix: C++ compiler atrribute '[[xxx]]' are not correctly handled.
  - fix: If the integrated gcc compiler is add to path, auto find compilers will find in twice. (Windows)
  - enhancement: When induce type info for return value, try to select the overloaded one that doesn't have an "auto" type.
  - enhancement: Hide symbols that contains "<>" in code suggestions.
  - enhancement: Slightly reduce memory usage.
  - change: In Options -> Language -> Generate Assembly, option "Don't generate SEH directives" default to True.
  - change: In Options —> Editor -> Code Suggestion, option "Hide symbols starting with underscore" default to True.
  - fix: Crash if include a non-exist header file in the source.
  - fix: Line numbers for problem case input/output/expected texteditors are not vertically centered.
  - enhancement: E-ink color scheme.
  - fix: Use the system default encoding for input when running problem cases.
  - change: Use qt.conf to use freetype font engine. User can use the windows default font engine by remove this file.
  - fix: Click on the line begin may toggle breakpoint.
  - change: Don't auto add; when completing '{' for lines starting with 'struct/union/enum' and ending with ')'
  - Enhancement: Better support for macros.
  - Enhancement: Better type induction for auto in foreach loop of maps.
  - Enhancement: Better contrast for scroller slider in dark theme.
  - Enhancement: Using lua script in themes.
  - Enhancement: Add compiler hint add-on interface for packager.
  - Enhancement: Loose some limit about platform/architecture (such as ASan).
  - Enhancement: add support for Windows user-wide installation.
  - Enhancement: add qmake variable to control preference of UTF-8 compatible OpenConsole.exe on Windows.
  - Enhancement: add Windows arm64 package.
  - Fix: Force to use debug server when debugging with lldb-mi to fix input/output on Windows.
  - Fix: Can't goto definition/declaration into files that not saved.
  - Fix: Expression that starts with full scoped variables might be treated as var definition.
  - Enhancement: Don't auto-indent in raw string.
  - Fix: Function list is not correctly retrived for full-scoped functions.
  - Enhancement: Improved Raw string support
  - Enhancement: New option for compiler set "Don't localize gcc output messages"

Red Panda C++ Version 2.25

  - fix: Symbol completion of '(' before selection may fail, if cursor is at the beginning of the selection.
  - change: Symbol completion of '{' won't insert extra new lines.
  - fix: "move selection up/down" of whole lines selection are no correctly handled.
  - enhancement: Improvement of terminal support ( by cyano.CN )
  - enhancement: ANSI escape sequences Support in windows 10/11 ( by cyano.CN )
  - enhancement: Option "Enable ANSI escape sequences Support" in Settings -> Executor 
  - change: Use freetype as the fontengine in windows ( by cyano.CN )
  - fix: Custom compile options is not used when retrieve macros defined by the compiler.
  - fix: Processing for #if/#elif/#else is not correct.
  - Change: Empty project template won't auto create main.c/main.cpp
  - enhancement: When creating project, warn user if the project folder is not empty.
  - fix: Press '>' after '-' don't show completion suggestion info.
  - fix: Icon position not correct under hiDPI devices and zoom factor >= 200%.
  - enhancement: After compiler settings changed, run/debug current file will auto recompile.
  - ehhancement: Show selected char counts in status bar.
  - enhancement: Differentiate /* and /** when calculate auto indents.
  - fix: crash when using ibus as the input method ( cyano.CN ).
  - fix: Correctly handle project templates that have wrong unit counts.
  - fix: Project recompiles for every run if auto increase build number is turned on.
  - fix: Auto increase build number for project is not correctly processed.
  
Red Panda C++ Version 2.24

  - fix: members of elements of stl maps are not correctly suggested.
  - fix: memory view's cell size is too wide in linux.
  - fix: Code completion doesn't work if "min id length to show completion" is not 1.
  - fix: english typos. (thanks for sangiye0@github)
  - fix: Goto definition/declaration may choose wrong symbol when multiple files are opened and symbols have the same name.
  - fix: "UTF-8 BOM" can't be correctly loaded as project file's encoding.
  - fix: Project file's encoding is not correctly updated after converted manually.
  - enhancement: Press left/right arrow will move caret to the begin/end of the selection.
  - enhancement: Press up/down arrow will move caret up/down from the begin/end of the selection.
  - enhancement: Show progress dialog if the time for searching compilers is too long.
  - fix: Dummy struct/enum symbols shouldn't be shown in the completion suggestion.
  - enhancement: Support optional enum name.
  - enhancement: Support optional enum type.
  - enhancement: Support simple const expression evaluation for enum values.
  - fix: Accessibilty for inherited members are not correct calculated in multiple inheritance.
  - fix: Can't parse full class name when handle inheritance.
  - fix: Can't parse virtual inherit.  
  - fix: Filename in the gcc 13.1 error messages when building project is using wrong encoding.
  - change: Git support is disabled in the distributed buildings. 
  - fix: Wrong code suggestion while inputing numbers in assembly files.
  - fix: Defines in all files are wrongly cleared when reparsing.
  - change: New file created by file template is set as unmodified by default.
  - change: Remove option "clear all symbols when current editor is hidden".
  - fix: When opening multiple files, only the active file should be parsed.
  - fix: Wrong compiler settings if xcode is not installed in mac os.
  - enhancement: Name for new files will not be different from files openned.
  - fix: Crash if close file while auto syntax checking.
  - enhancement: Support sdcc compiler.
  - enhancement: Autowrap tool output text.
  - fix: Press up/down arrow key in the option dialog's left panel won't switch page.
  - fix: Can't suggest header filename starting with numbers.
  - enhancement: Better layout for compiler options page.
  - enhancement: False branches are displayed as comments.
  - enhancement: Support SDCC Project.
  - enhancement: 3 compare mode for problem cases.
  - fix: Can't find other compilers that in the same folder with gcc.

Red Panda C++ Version 2.23

  - fix: When selection is availalbe, Ctrl+Click shouldn't jump to declaration/definition.
  - enhancement: Code completion for '->' operator on std iterators.
  - enhancement: Tooltip support for '->' operator on std iterators.
  - enhancement: Close other editors.
  - fix: Goto definition/Goto declaration/Info tips can't be correctly triggered when mouse pointer is at the last half character of current word.
  - fix: Use "/" as path seperator when starting app by double clicking c/c++ files in the explorer.
  - enhancement: differenciate -> and . when displaying completion suggestion infos.
  - enhancement: improve code completion for std iterators defined with "using namespace std"
  - enhancement: improve pointer calculation when inferencing type info
  - enhancement: improve parsing for multiple vars defined in one line
  - enhancement: improve parsing result for function parameters like 'Node (&node)[10]'
  - fix: Can't copy by ctrl+dray&drop to current selection's begin/end
  - enhancement: Support debug executable files generated by mingw-w64 gcc 13.1 and filepath contains non-ascii chars.
  - enhancement: When deleteing files in the files/project view, try moving to the trash bin instead.
  - fix: GNU assembly files (.s) are not shown in the files view.
  - fix: "typedef struct" that don't have definition of the struct is not correctly parsed.
  - enhancement: correctly highlight multiline raw string literals.
  - enhancement: correctly highlight multiline string literals.
  - change: remove "Assembly" color scheme item (it's not used anymore).
  - fix: crash when parsing files containing inline assembly code.
  - fix: crash when source files contains macro definitions like "#define cfun (cfun + 0)"
  - improvement: Correctly expands multi-line macros when parsing;
  - improvement: Correctly eppands macros when real param string contains '(' or  ')'.
  - enhancement: add "OI Wiki" and "turtle graphics tutorial" in help menu for zh_CN locale.
  - fix: Replace panel should be hidden after finding occurrencies.
  - enhancement: Show code completion suggestion after "typedef" and "const".
  - fix: GLFW project template.
  - fix: Inherited class/struct members are not correctly shown in the completion suggestions.
  - enhancement: Sort symbols by their declaration pos in the Class Browser, if not sort by alpha order.
  - fix: Keyword asm is not correctly parsed.
  - fix: Tips for problem is not correctly displayed.
  - enhancement: Folder mode in "File in files" dialog.
  - enhancement: When open a file, test if it contains binary contains.
  - enhancement: Correctly reformat C++ three-way comparision operator "<=>"
  - enhancement: Auto insert spaces between #include and <> when reformat
  - enhancement: Auto insert spaces between #include and "" when reformat
  - fix: Click editor's gutter won't toggle breakpoint in KDE debian 12 
  - fix: "Toggle breakpoint " in the editor gutter's context menu doesn't work.
  - fix: Shouldn't auto indent lines starts with "\\".
  - enhancement: When problem case's expected output is not too large (<= 5000 line), highlight text in the first different line in the expected output.
  - enhancement: Highlight text in the first different line using the error color.
  - enhancement: Add the option "redirect stderr to the Tools output panel" in the options dialog -> executor -> problem set page.
  - fix: Can't correctly uncomment multiple "//" comment lines that doesn't have spaces at linestarts.
  - fix: Autoindent for "{" is not correct.  
  - change: Don't print repeated values in gdb individually
  - enhancement: Don't show "\000" of string values in the debug local variables panel.

Red Panda C++ Version 2.22

  - fix: Crash at startup when current problem in the problem set is connected with source file.
  - fix: Double-clicking on touchpad can't select current word.
  - fix: foreach-loops are not correctly parsed.
  - fix: '^' is not correctly handled as operator.
  - fix: lambda expression  is not correctly handled.
  - fix: '__extension__' should be ignored when parsing C/C++ codes.
  - enhancement: show completion for return type of lambda expressions.
  - enhancement: support function arguments like "int (&t)[]"  
  - change: Don't show error dialog when bookmark/debug configuration json files are empty.
  - upgrade raylib to 4.5, raygui to 3.6  
  - enhancement: support -std=c++2d gcc parameter
  - fix: vertice shader(.vs) and fragment shader(.fs) files can't be openned by double click in the project browser.
  - enhancement: Add various menu items for cursor actions using Home/End/Page Up/Page Down keys.
  - enhancement: Filter names in the shortcut config page of options dialog.
  - fix: Typedef and using alias is not correctly handled in expression evaluation.

Red Panda C++ Version 2.21

  - change: The option "Check for stack smashing attacks (-fstack-protector)" is turned off by default in the Debug compiler set settings.
  - fix: Project makefile generated for C files is not correct.
  - fix: Horizontal scroll by touchpad is not working.
  - fix: Horizontal scroll by touchpad is inversed.
  - fix: Error message when save bookmarks.
  - enhancement: Auto skip ; and , when input.
  - enhancement: Add 'characters' column in the file properties dialog.
  - enhancement: Just keeping two digits after the decimal point for file size in the file properties dialog.

Red Panda C++ Version 2.20
 
  - change: Remove the compiler set option "Syntax error when object larger than"
  - fix: Projects created by some templates are not correct when editor's default encoding is not utf8.
  - fix: File/Project visit histories are not correctly saved when clearing.
  - fix: Octal numeric escape sequences is not correctly syntax highlighted.
  - enhancement: Refine suggestion info when try debug and the compiler settings are not correct.
  - enhancement: Open the options dialog/project options dialog when user want to correct compiler settings for debug.
  - enhancement: Open project's option dialog instead of the option dialog, when click the compiler set settings button in the toolbar and the current editor is for project.
  - enhancement: Reset project compile options when change compiler set in the project options dialog.

Red Panda C++ Version 2.19

  - fix: Crash when directive line ends with '\' and at the last line.
  - fix: The option "Minimal indent for a continuous conditional beloning to a conditional header:" for formatter is not correct.
  - fix: Crash when a project is removed from the disk while it is openned in RedPanda-C++.
  - fix: The option "Open CPU info dialog when signal received" can't be correctly set in the options dialog's debugger page.
  - fix: Crash when drag the selection beyond the end of the document.
  - enhancement: Drag the selection beyond the end of the document, and move/copy it beyond the last line.
  - enhancement: Open Containing folder will auto select the file in windows file explore.
  - fix: Class constructor & destructor is not correctly handled.
  - fix: Remove multiple files in the project panel is not correctly handled.
  - fix: Reformat code when select contents in column mode will mess up the document.
  - enhancement: Add "save as" icon to the toolbar.
  - enhancement: Use key sequences as shortcut to actions in the options dialog's environment->shortcut page.
  - change: Use ctrl+shift+S as the shortcut for "save as".
  - change: Use ctrl+K,ctrl+S as the shortcut for "save all".
  - fix: "Run all problem cases" with project is not correctly handled.
  - fix: When adding files to project and there'are duplicates, the warning info is not complete.
  - enhancement: Improve code completion suggestion for arrays.
  - fix: File's real encoding is not correctly calculated when save it using system default encoding.

Red Panda C++ Version 2.18

  - fix: macos icon size overgrown (by RigoLigo).
  - enhancement: Code completion for embedded stl containers.
  - enhancement: Slightly speed up code parsing.
  - enhancement: Sort header completion infos by suffix-trimmed filename.
  - fix: Code completion info for stl::map/std::unordered_map is not correct.
  - enhancement: Warn user and stop compile if project has missing files.
  - enhancement: Warn user when exit and save settings failed.
  - change: Remove compiler set options that's rarely used.
  - enhancement: Add option in the compiler set settings, to generate syntax error for large stack objects. （Enable for Debug settings by default)
  - enhancement: Add option in the compiler set settings, to generate protection code for stack smashing attack. （Enable for Debug settings by default)
  - enhancement: Add option in the compiler set settings, to enable address sanitizer. Not available in windows.（Enable for Debug settings by default)
  - fix: The comboxbox to input search keyword in the search dialog is case insensitive.
  - fix: The comboxbox to input replace text in the search dialog is case insensitive.
  - fix: The comboxbox to input search keyword in the search in files dialog is case insensitive.
  - fix: The comboxbox to input address expression in the debug panel's memory view is case insensitive.
  - fix: The comboxbox to input evaluation expression in the debug panel is case insensitive.
  - fix: The comboxbox to input replace text in the search panel is case insensitive.
  - fix: None initialized std::vector is not correctly displayed in the gdb of the gcc distributed with redpanda-c++ (Windows 64bit).
  - fix: Don't show completion info when input parameters for function definitions.
  - fix: Don't show function info tips when typing class variable definitions.
  - enhancement: Add option in the debug settings, to limit the length of the ouput generated by gdb for arrays.
  - enhancement: Show shortcut info in toolbar's tooltip.
  - change: Use F11 as the shortcut for "Run". (It's the old shortcut for "Compile&Run")
  - fix: Crash when directive line ends with '\' and at the last line.


Red Panda C++ Version 2.17

  - enhancement: Add X86_64 AVX/AVX instruction descriptions to asm syntaxer.
  - enhancement: Update x86 Assembly manual link to the newest website.
  - enhancement: Add "New Text File" in the File menu
  - enhancement: Add "address" in the memory view's mouse tip.
  - enhancement: Show mousetip for numbers in the GNU assembly file. 
  - enhancement: Open offline gnu as/x86 assembly manual if exists.
  - fix: Hex number with 'f' in not is not correctly colored.
  - fix: After project's default encoding is changed in the project options dialog, all project files' encoding are wrongly setted to the new encoding.(They should be "Project default")
  - enhancement: Make project's default encoding setting in the project options dialog more user friendly.
  - fix: In project options dialog's file page, Project's default encoding name is not updated when it's changed.
  - enhancement: Improve the compatibility with Dev-C++ for project configuations saved by Redpanda-C++.
  - enhancement: Syntax color support for binaray integer literals.
  - enhancement: Syntax color support for suffix in integer/float literals.
  - fix: Cpu info window is auto openned, when debug using gdb-server.
  - enhancement: Shift+Up in the first line will expand selection to the beginning of the line.
  - enhancement: Shift+Down in the last line will expand selection to the end of the line.
  - enhancement: If no selection, Ctrl+C (Copy) auto selects the current line and put the cursor to the beginning.
  - fix: Chinese characters in the source code is not correctly displayed in the CPU info window.
  - fix: Can't undo & save after copy by drag with mouse.
  - fix: '::' is not correctly handled when skip to next ':' in the parser.
  - fix: '::' is not correctly handled when parsing class definitions.
  - enhancement: Don't show operator overloading functions in the complete suggestions
  - enhancement: Correctly hanlde operator overloading functions like "operator ClassA"

Red Panda C++ Version 2.16

  - fix: Project files that not in the project folder is not correctly handled in makefile.
  - fix: Can't debug project when project is saved after it's compiled.
  - fix: Icons for buttons in the cpu info dialog is not correctly set.
  - fix: Can't locate the corresponding line in the generated asm file under linux.
  - enhancement: Add cfi directives for asm syntaxer in linux.
  - change: Editor option "Scroll past end of line" default to false.
  - emhancement: Improve display of disassembled codes in the cpu info dialog.
  - fix: Can't correctly parse function pointer var definition.
  - enhancement: Improve support for function pointer typedefs.
  - enhancement: Improve support for function pointer vars.
  - enhancement: When first display two editor panes, auto make them the same width
  - change: Don't rebuild the whole project when run/debug, if only contents of project unit file is modified.
  - fix: rebuild may not work, if project's parallel build option is enabled.
  - enhancement: Add "Close window" and "Move to other view" in the "Window" menu
  - enhancement: Auto open CPU info dialog, if the program in debug is stopped at a position that have no source file.
  - enhancement: "add watchpoint" when debug. It's hitted when the watch variable is modified, or it's out of scope.
  - enhancement: Switch current call stack frame in the CPU info dialog
  - fix: Shouldn't try evaluate value of the selection in the cpu info dialog.
  - enhancement: Show oct/bin/bin value in the memory view's tooltip.
  - fix: Hex float point literal is not correctly colored.
  - fix: Problem's memory limit unit can't be correctly saved.

Red Panda C++ Version 2.15

  - fix: Static class members is not correctly recognized as static.
  - fix: Function with reference type return value is not correctly parsed.
  - enhancement: Add description tooltips for x86 registers in the cpu info dialog.
  - fix: Search dialog shouldn't have "prompt when replace".
  - change: Default value for the debugger debugger panel "memory view's columns" is changed from 8 to 16.
  - change: Default value for the debugger debugger panel "memory view's rows" is changed from 8 to 16.
  - enhancement: Display hex value as ascii chars in the debugger panel memory view tab.
  - fix: Word on the last line's end can't be searched.
  - enhancement: Auto close other search/replace dialogs when start to search/replace.
  - change: Remove "prompt when replace" in the replace.
  - fix: Search/replace with regex is not correctly handled.
  - enhancement: Show descriptions mouse tip for assebmly instructions. (editor / cpu info dialog)
  - fix: When completing resigter names, an extra '%' is wrongly added.  
  - enhancement: Syntax check for assembly files.
  - enhancement: Add "Languages" page group in the options dialog.
  - enhancement: Add "ASM Generation" page in the options dialog.
  - change: Move "Custom C/C++ keywords" from group "Editor" to "Lanauges" in the options dialog.
  - change: Rename "Folder" page to "Folder / Reset default settings" in the options dialog.
  - enhancement: Generate asm with/without SEH directives.
  - enhancement: Generate asm using intel style/att style.
  - enhancement: make description for jump/cmov/setb instructions more explicit. (used for signed or unsigned)
  - fix: Lead and end spaces in search/replace text is wrongly trimmed.
  - change: Merge search and replace to one dialog.
  - fix: Search dialog's "Match whole word" option doesn't work with "Use Regular expresion".
  - fix：Search dialog's "Close after search" option doesn't work.
  - change: Fill the search dialog with the current selection if it's available.

Red Panda C++ Version 2.14

  - change: Remove all breakpoints of the current non-project file, when it is closed.
  - fix: Enum value defines is not correctly parsed.
  - enhancement: Use differenct source file for each language in project templates
  - fix: Ctrl+click is too sensitive.
  - enhancement: Check and remove all non-exist breakpoints before debug a project
  - change: Remove nasm support
  - change: Don't stop debug when breakpoint can't be set
  - fix: "Generate assembly" menu item is wrongly enabled for new GNU assembly files 
  - enhancement: New file templates for C / C++ / GAS files
  - enhancement: Keep project compile warning & error infos in the issues table, before project file is edited.

Red Panda C++ Version 2.13
  
  - fix: Only C/C++/GAS files can set breakpoints.
  - Enhancement: Don't show breakpoints/watch related menuitems in context menu for non-C/C++/GAS files.
  - Enhancement: Disable reformat code for non-C/C++ files.
  - Enhancement: Support C11 anonymous struct/union
  - fix: Can't debug when debug a file while other file has breakpoints
  - change: Don't save breakpoints for non-project files
  - Enhancement: Correctly init panel sizes when first run.

Red Panda C++ Version 2.12

  - fix: Can't correctly load project's custom compile options, if it contains more than one line contents.
  - fix: Crash when create or open txt files in project.
  - enhancement: Code folding for #if/#endif
  - enhancement: When folding "if", don't fold "else";
  - fix: Confirm if recompile, when start to debug and project files has modifications.
  - fix: Crash when debug project that has nasm files.
  - enhancement: Generate debug info for nasm files in Linux/MacOS.
  - enhancement: Compile/Run/Debug GAS source files.
  - enhancement: Compile/Debug GAS source files in project.
  - enhancement: Keyword completion for asm/GAS files.
  - enhancement: If GAS source file has "_start" label, compile it with "-nostartfiles".
  - fix: New non-saved filenames is wrongly saved in the last openfiles list.
  - fix: File is parsed before editor is fully created.
  - enhancement: New GAS File in the File Menu
  - change: rename "New File" to "New C/C++ File"    
  - change: The default disassemble style of CPU Dialog is "AT&T" now.
  - fix: Can't compile files with chinese characters in filenames using winlibs mingw gcc
  - fix: If current editor is empty, parser will parse the file's content on the disk instead from the editor.
  - fix: Can't show completion when cursor is after "char["
  - change: Don't confirm rebuild/recompile when run/debug.
  - fix: Can't parse enum values.
  - fix: Can't correctly show enum values in the class browser.
  - fix: Can't correctly create project, if template's encoding setting is not valid.
  - enhancement: New "embed assembly" template.
  - enhancement: New "Hello GAS" and "GAS and C" templates for linux and win64.
  - fix: Wrong selection position after delete in column mode.
  - enhancement: Syntax highlight and basic code completion for lua.
  - enhancement: Basic code completion for xmake.lua.
  - fix: Parser not correctly released if save a c file to non-c file.
  - enhancement: Improve auto indent for embedding no-brace statements like for-for-if.
  - enhancement: Toggle comment for asm/makefile/lua files.
  - enhancement: Delay for tooltips.
  - enhancement: "Tool tips delay" option in Options/editor/Tooltips
  - change: Remove "Compile & Run" menu item. It's replaced by "Run".
  - enhancement: Show "..." instead of "...}" when folding #if/#endif
  - fix: Correctly handle high-precision mouse wheel / touchpad in editors.
  - enhancement: Greatly reduce time to open/edit big files.
  - enhancement: Reduce flicker when editing big files. 
  - enhancement: If executable doesn't have symbol table, inform user and stop.
  - enhancement: If breakpoint is setted but executable doesn't have debug info ，inform user and stop.
  - enhancement: If current compiler set has "strip addition infos(-s)" enabled, inform user and stop.
  - enhancement: Auto create project custom executable folder if not existing.

Red Panda C++ Version 2.11

  - fix: Can't correctly handle definitions for "operator,"
  - enhancement: Auto suggest keyword "operator" when define functions.
  - enhancement: Differentiate class and constructors in syntax color and jupming to declarations.
  - enhancement: Improve parsing for operator overloading.
  - fix: Parser can't correctly differentiate function and var initialization.
  - fix: Respect encoding "Project default" when search/find occurrencies/open project units.
  - enhancement: Show progress dialog when search/find occurrencies in large projects.
  - enhancement: Improve auto indent.
  - enhancement: Change the way to calculate execution time.
  - enhancement: Auto reload openned project files that use "Project Default" as the encoding, when the project encoding setting is changed in the project options dialog.
  - fix: Correctly handle files whose name contains spaces in the generated makefile.
  - fix: Correctly handle custom obj folder in the generated makefile.
  - enhancement: Support compile asm files using nasm in the project.
  - fix: Project parser should not parse non-c/cpp files.
  - enhancement: Add "assembler" tab in the project options dialog's custom compiler parameters.
  - enhancement: Auto find nasm when detecting new compiler sets/adding gcc compiler sets.
  - fix: preprocessors is not correctly suggested.
  - fix: javadoc-style docstring is not correctly suggested
  - enhancement: Better syntax color for asm files.
  - enhancement: Add nasm.exe in the gcc distributed with RedPanda-CPP
  - enhancement: Add assembly templates 


Red Panda C++ Version 2.10

  - fix: When restored from minimization, info on statusbar not correctly restored.
  - enhancement: Changes of "auto backup editing contents" is applied immediately.
  - enhancement: Don't create temp backup for readonly files.
  - enhancement: Add "Help"/"Submit Iusses".
  - enhancement: Add "Help"/"Document" for Simplified Chinese users.
  - enhancement: Code Completion now respect compiler set's language standard settings.
  - enhancement: Save project files' real encoding;
  - enhancement: Use project files' real encoding information when generating the makefile.
  - fix: If buttons in the options dialog / compiler / compiler set page is pressed, they won't release.
  - enhancement: Confirm before remove a compiler set.
  - enhancement: If there is "cppreference.chm" or "cppreference-%locale_name%.chm"(like cppreference-zh_CN.chm) in the redpanda C++'s app folder, open it instead of the cppreference website.
  - enhancement: Use lldb-mi as the debugger.
  - enhancement: Set lldb-mi as the debugger program for clang, when finding compiler set in folders and gdb doesn't exist.
  - fix: Settings in Options/Tools/General is messed up when switching items in the list.
  - fix: Infos in the status bar not correctly updated when editor closed.
  - change: Project's encoding shouldn't be set to "auto detect"
  - fix: Can't correctly set project file's encoding back to 'UTF-8'/'ANSI' in the project options dialog/files setting page.
  - enhancement: Simplified chinese translations for encoding names.
  - fix: Crash when there are preprocessing directives like '#if 0/0' or '#if 0%0'
  - enhancement: Pause autosave timer when autosave new files.

Red Panda C++ Version 2.9

  - enhancement: set caret to the corresponding line in the editor after "run"/"generate assembly"
  - fix: syntax highlighting for cpp style line comment is not correct.
  - fix: Save may crash app if the encoding codec is failed to load.
  - enhancement: support open and save utf-16/utf-32 BOM files. (but gcc can't compile)
  - enhancement: Add "auto backup editing contents" option in options/editor/auto save. Turned off by default.
  - enhancement: If the "auto backup editing contents" option is turned on, auto save editing contents 3 seconds after input stopped. Auto delete when editor successfully closed)
  - fix: rename project file will wrongly set it's encoding to 'ASCII';
  - fix: Project's file encoding is wrongly set to 'AUTO' when load project.

Red Panda C++ Version 2.8

  - fix: Crash when editing makefile
  - enhancement: Add "Resources" in project option's dialog's custom compiler parameter page
  - fix: Crash while input using input method in makefile 
  - enhancement: "Run" / "Generate Assembly" for project source files
  - fix: Can't set project icon to "app.ico" in the project folder, if the project doesn't has icon.
  - fix: Resource compilation items is missing in the auto generated makefile, if the project's icon is removed and re-added.
  - fix: Action "Run all problem cases" is triggered twice by one clicked.
  - enhancement: "Switch Header/Source" in editor title bar context menu.
  - enhancement: "Toggle readonly" in the Edit menu.
  - fix: Error When save project units' encoding settings.
  - enhancement: Waiting for syntax parsers to finish before saving files, to prevent data lost caused by syntax parsering crash.
  - fix: Restore main window and cpu info window will set wrong font in the cpu info.
  - enhancement: Let encoding options in the statusbar more explicit.
  - fix: Crash when find occurrences in a project that has missing files.
  - enhancement: Print current selection can be used in the print dialog.
  - enhancement: Print syntax colored content.
  - enhancement: Correctly handle tab in the exported RTF.
  - change: Disable undo limit by default.
  - fix: "Goto declaration" / "Goto definition" / "Find occurences" not correctly disabled for non-c/c++ files.
  - fix: Can't save new file using filename with custom suffix.
  - fix: alt+shift+left/right can't select
  - fix: Input any content will exit column mode.
  - fix: Result of scope calculation not right if a for statement immediately follows another for statement.
  - fix: Function parameters that is pointer,reference or array can't be correctly parsed.
  - fix: In column mode, selection that contain lines with different length will cause error.
  - enhancement: Rename symbols won't remove all breakpoints/bookmarks
  - enhancement: Batch replace won't remove all breakpoints/bookmarks
  - enhancement: Execute parameters can be used in debug.
  - enhancement: Add "Open files in editor" in the search panel
  - enhancement: Auto disable the "in project" option in the "search in files" dialog, if no project is opened.
  - enhancement: Auto disable the "search again" button in the search panel if the current search history item is search in the project, and no project is opened.

Red Panda C++ Version 2.7

  - enhancement: Remove multiple problems in the problem set view
  - enhancement: Clear the problem view after a new problem set created
  - enhancement: "Trim trailing spaces" (Before saving a file) in options / editor / misc
  - enhancement: "Trim trailing spaces" in code menu
  - change: Don't auto disable compile and debug buttons for compiler sets that don't have compiler/debugger programs.
  - enhancement: Better error messages for missing compile/debug/make programs.
  - fix: Lost compiler set settings if a compiler set's bin dirs is empty.
  - enhancement: Better error message when trying to debug with Release compile set.
  - enhancement: Add missing space char color settings in color schemes
  - enhancement: Export FPS (free problem set) files.
  - enhancement: Run all cases button not correct disabled when no case exits.
  - enhancement: Speed up remove problems.
  - fix: "Compile" button disabled after app start with an empty new file.
  - enhancement: Don't add "-g3" option when generate assembely.
  - enhancement: Generate assembly is not correctly disabled when current file is not C/C++.
  - change: Disable  "Copy Limit" int "options"/"editor"/"Copy/Export" by default.
  - fix: Project's "static link" option is overwrited by global compiler set settings, when project options dialog is opened.
  - fix: Icon size not correct under macOS high DPI / zoom factor settings.
  - enhancement: "Icon zoom" in options / environment / appearance
  - enhancement: "Line Spacing" in options / editor / font
  - enhancement: "Show whitespaces" in options / editor / font
  - enhancement: Auto add "lib" to the output of static/dynamic library projects, if project name don't start with "lib".
  - fix: Makefile error when "Use precompiled header" is enabled in the project option dialog.
  - enhancement: "Convert HTML for - Input" / "Convert HTML for - Expected" in "Options" - "Executor" - "Problem Set"
  - fix: Unit for memory limit is not correctly loaded when open problem properties dialog.
  - enhancement: Auto open the properties dialog, after add a new problem.

Red Panda C++ Version 2.6

  - enhancement: Highlighter for makefiles
  - fix: QSortFilterProxyModel not correctly cleared when exiting and project closed. (ASSERT fails in DEBUG mode.)
  - enhancement: Windows installers now use UNICODE encoding.
  - fix: Can't correctly show code suggestions after "template <"
  - enhancement: Better code completion support for macros
  - fix: Paste not enabled when create a new file and system clipboard is empty.
  - enhancement: Auto rebuild when project's compiler set changed.
  - enhancement: When current file is the project's makefile, show project's compiler set in the toolbar.
  - enhancement: Prevent error of "del" to stop make when rebuild project.
  - enhancement: Import FPS (free problem set) files.
  - enhancement: Show current problem's description in the problem list's mouse tip.
  - enhancement: Show memory usage for problem cases (windows only).
  - enhancement: Show memory usage after console program exited.
  - fix: If clang and g++ are in the same folder, only the compiler sets for gcc are auto generated.
  - fix: Buttons in options -> compiler -> compiler set -> programs are not usable.
  - enhancement: Don't check existence of gcc/g++/make/gdb at startup.
  - enhancement: Auto disable "compile" button if gcc doesn't exist.
  - enhancement: Auto disable "debug" button if gdb doesn't exist.
  - enhancement: Auto disable "compile" button for project if make doesn't exist.
  - fix: Crash when scroll file which has more than 65535 lines.
  - fix: Can't scroll to lines greater than 65535.

Red Panda C++ Version 2.5

  - enhancement: New color scheme Monokai (contributed by 小龙Dev(XiaoLoong@github))
  - enhancemnet: Add "Reserve word for Types" item in color scheme
  - enhancement: Auto save / load problem set
  - enhancement: Project's custom compile include/lib/bin directory is under folder of the app, save them using the path relative to the app
  - enhancement: Slightly reduce memory usage   
  - enhancement: Options -> editor -> custom C/C++ type keywords page
  - change: Default value of option "Editors share one code analyzer" is ON
  - change: Default value of option "Auto clear symbols in hidden editors" is OFF
  - enhancement: Show completion suggest for "namespace" after "using"
  - fix: MinGW-w64 gcc displayed as "MinGW GCC"
  - enhancement: Deduce type info for "auto" in some simple cases for stl containers.
  - fix: Crash when no semicolon or left brace after the keyword "namespace"
  - fix: Can't correctly show completion suggest for type with template parameters
  - enhancement: Show compltion suggest for std::pair::first and std::pair second
  - enhancement: Disable "run" and "debug" actions when current project is static or dynamic library
  - enhancement: Add "Generate Assembly" in "Run" Menu
  - enhancement: Improve highlighter for asm
  - enhancement: Use asm highlighter in cpu window
  - fix: "AT&T" radio button not correctly checked in cpu window 
  - enhancement: Remove blank lines in the register list of cpu window.
  - fix: Cpu window's size not correctly saved, if it is not closed before app exits.
  - fix: Can't restore cpu window's splitter position.

Red Panda C++ Version 2.4

  - fix: Contents in class browser not correctly updated when close the last editor for project. 
  - fix: When all editors closed, switch browser mode dosen't correct update the class browser;
  - fix: "check when open/save" and "check when caret line changed" in Options Dialog / Editor / Syntax Check don't work
  - fix: Crash when editing a function at the end of file without ; or {
  - enhancement: Add the "parsing TODOs" option in Options Dialog / Editor / Misc
  - enhancement: Remove todos/bookmarks/breakpoints when deleting file from project
  - enhancement: Rename filenames in todos/bookmarks/breakpoints  when renaming project file
  - enhancement: Rename filenames in bookmarks/breakpoints after a file is save-ased.
  - fix: Can't goto definition of classes and namespaces displayed in the class browser on whole project mode.
  - fix: macro defines parsed before not correctly applied in the succeeding parse.
  - fix: function pointers not correctly handle in code parser;
  - fix: var assignment not correctly handled in code parser;
  - fix: function args not correctly handled in code parser;
  - fix: crash when alt+mouse drag selection
  - enhancement: show completion tips for when define a function that already has a declaration.
  - enhancement: Use relative paths to save project settings
  - fix: Layout for project options dialog's general page is not correct.
  - fix: modifitions in the project options dialogs's dll host page is not correctly saved.
  - enhancement: In the project options dialog, autoset the default folder in the openning dialog when choosing file/directory paths.
  - fix: Escape suquences like \uxxxx and \Uxxxxxxxx in strings are not correctly highlighted.
  - enhancement: Search / replace dialogs redesigned.
  - fix: inline functions are not correctly parsed;
  - fix: &operator= functions are not correctly parsed;
  - fix: Code Formatter's "add indent to continueous lines" option is not correctly saved.
  - fix: _Pragma is not correctly handled;
  - enhancement: improve parse result for STL <random>
  - change:  the default value for UI font size : 11
  - change:  the default value for add leading zeros to line numbers : false
  - upgrade integrated rturtle. fix: nothing is drawed when set background color to BLACK
  - upgrade integrate fmtlib. fix: imcompatible with GBK encoding

Red Panda C++ Version 2.3

  - fix: When start parsing and exit app, app may crash
  - enhancement: add "Allow parallel build" option in project option dialog's custom compile options page
  - fix: crash when rename project file
  - fix: When remove project file, symbols in it not correctly removed from code parser
  - fix: infos in class browser (structure panel) not correctly updated when add/create/remove/rename project files


Red Panda C++ Version 2.2

  - enhancement: basic code completion support for C++ lambdas
  - enhancement: slightly reduce parsing time
  - fix: Wrong charset name returned when saving file
  - fix: 'using =' / 'namespace =' not correctly handled
  - fix: Pressing '*' at begin of line will crash app
  - enhancement: switch header/source in editor's context menu
  - enhancement: base class dropdown list in new class dialog now works 
  - fix: Edting / show context menu when code analyzer is turned off may crash app.
  - fix: Show context menu when edting non c/c++ file may crash app.
  - fix: Project Options Dialog's Files panel will crash app.
  - fix: Memory usage of undo system is not correctly calculated, which may cause undo items lost
  - fix: Set max undo memory usage to 0 don't really remove the limit for undo
  - fix: Set max undo times to 0 don't really remove the limit for undo
  - fix: Keep the newest undo info regardless of undo memory usage
  - fix: inline functions not correctly handled by parser
  - fix: &operator= not correctly handled by parser

Red Panda C++ Version 2.1

  - fix: editors that not in the editing panel shouldn't trigger switch breakpoint
  - fix: editors that not in the editing panel shouldn't show context menu
  - enhancement: add "editors share one code parser" in "options" / "editor" / "code completion", to reduce memory usage.
        Turned off by default on PCs with memory > 4G; Force turned on PCs with memory < 1G.
  - enhancement: add "goto block start"/"goto block end" in "Code" menu
  - add fmtlib to the gcc compiler's lib distributed with RedPanda IDE windows version
  - add default autolink for fmtlib in Windows 
  - reduce size of the executable of win-git-askpass tool
  - change: remove "Optimize for the following machine" and "Optimize less, while maintaining full compatibility" options in the compiler setting panel, which are obseleted.
  - change: escape spaces in the executabe path under linux.
  - fix: Before run  a project's executable, we should check timestamp for project files AND modification states of files openned in editor.
  - change: Don't turn on "Show some more warnings (-Wextra)" option by default for DEBUG compiler set 
  - fix: Changes mainwindows's compiler set combobox not correctly handled for project
  - change: Don't localize autogenerated name for new files and new project (new msys2 gcc compiler can't correctly handle non-ascii chars in filenames)
  - change: rename "file" Menu -> "New Source File" to "New File" 

Red Panda C++ Version 2.0

  - redesign the project parser, more efficient and correct
  - enhancement: todo parser for project
  - fix: save/load bookmark doesn't work
  - fix: if project has custom makefile but not enabled, project won't auto generate makefile.
  - fix: File path of Issues in project compilation is relative, and can't be correctly marked in the editors.
  - fix: editor & class browser not correct updated when editor is switched but not focused
  - enhancement: show all project statements in the class browser
  - fix: namespace members defined in multiple places not correctly merged in the class browser
  - fix: correctly display statements whose parent is not in the current file
  - fix: statements is the class browser is correctly sorted
  - enhancement: Weither double click on the class browser should goto definition/declaration,  depends on the current cursor position
  - enhancement: keep current position in the class browser after contents modified
  - fix: "." and ".." in included header paths not correctly handled
  - reduce memory usage when deciding file types
  - enhancement: refresh project view for git status won't redraw project structure
  - enhancement: auto save project options after the compilerset option for project resetted 
  - enhancement: "." and ".." in paths of issues not correctly handled
  - enhancement: auto locate the last opened file in the project view after project creation
  - enhancement: separate compiler's language standard option for C / C++
  - fix: compiler settings not correctly handled when create makefile
  - enhancement: auto locate current open file in the project view panel
  - enhancement: when closing project, prevent all editors that belongs to the project check syntax and parse todos.
  - enhancement: add "auto reformat when saving codes" in "Options" / "Editor" / "Misc" (off by default)
  - enhancement: use "todo" and "fixme" as the keyword for TODO comments
  - fix: rules for obj missing in the makefile generated for project 
  - enhancement: before run a project'executable, check if there's project file  newer than the executable
  - enhancement: when create a new folder in the files view, auto select that folder and rename it
  - enhancement: when new header in the project view, auto select basename in the filename dialog
  - enhancement: when add file in the project view, auto select basename in the filename dialog
  - change: Don't generate localized filename when new header/add file in the project view
  - fix: Restore project's original compiler set if user choose 'No' in the confirm project compiler set change dialog.
  - fix: Encoding info in the status bar not correctly updated when save a new file
  - enhancement: auto sort TODO items 
  - fix: Correctly set file's real encoding to ASCII after saving
  - fix: selection's position not correctly set after input a char / insert string (and causes error under OVERWRITE mode)
  - fix: editors that not in the editing panel should not be syntax checked/ todo parsed/ code analyzed
  - fix: editors that not in the editing panel should not trigger breakpoint/bookmark/watch switch

Red Panda C++ Version 1.5

  - fix: project files that lies in project include folder is wrongly openned in Read-only mode
  - enhancement: add/new/remove/rename project files won't rebuild project tree
  - fix: gliches in UI's left panel in some OS
  - fix: correctly restore project layout when reopen it
  - change: new syntax for project layout files
  - change: clear tools output panel when start to compile
  - change: don't show syntax check messages in the tools output panel (to reduce longtime memory usage)
  - fix: minor memory leaks when set itemmodels
  - fix: threads for code parsing doesn't correctly released when parsing finished ( so and the parsers they use)
  - enhancement: save project's bookmark in it's own bookmark file
  - enhancement: project and non-project files use different bookmark view (auto switch when switch editors)
  - enhancement: auto merge when save bookmarks.
  - enhancement: add option "max undo memory usage" in the options / editor / misc page
  - fix: icons in options dialogs  not correctly updated when change icon set
  - enhancement: set compilation stage in the options / compiler set pages
  - enhancement: set custom compilation output suffix in the options / compiler set pages
  - enhancement: project and non-project files use different breakpoint and watchvar view (auto switch when not debugging and editor switched)
  - enhancement: save project's breakpoint and watchvar in it's own debug file.
  - enhancement: delete a watch expression don't reload who watch var view
  - enhancement: auto save/restore debug panel's current tab
  - fix: correctly restore left(explorer) panel's current tab
  - enhancement: auto close non-modified new editor after file/project openned;
  - fix: project files openned by double click in bookmark/breakpoint panel may cause app crash when closed.
  - fix: When open a project that's already openned, shouldn't close it.
  - enhancement: When open a project, let user choose weither open it in new window or replace the already openned project
  - fix: editor tooltip for #include_next is not correctly calculated
  - fix: ctrl+click on #include_next header name doesn't open the right file
  - enhancement: parser used for non-project C files won't search header files in C++ include folders.
  - fix: toggle block comment/delete to word begin/delete to word end are not correctly disabled when editor not open
  - fix: index out of range in cpp highlighter
  - fix: memory leak in code folding processing
  - change: add/remove/new project file won't save all openned project files.
  - fix: save all project files shouldn't trigger syntax check in inactive editors 

Red Panda C++ Version 1.4

  - fix: "Encode in UTF-8" is not correctly checked, when the editor is openned using UTF-8 encoding.
  - fix: crash when create non C/C++ source file in project
  - fix: can't open text project file in the editor
  - change: when create non-text project file, don't auto open it
  - fix: the project compiler options is not correctly read  when open old dev-c++ project 
  - fix: astyle.exe can't correctly format files that using non-ascii identifier
  - fix: when "cleary symbol table of hidden editors" is turned on, content in the editor reshown is not correctly parsed

Red Panda C++ Version 1.3

  - enhancement: don't parse all openned files when start up
  - enhancement: don't parse files when close all and exit
  - change: reduce time intervals for selection by mouse
  - enhancement: change orders of the problems in the problem set panel by drag&drop
  - enhancement: change orders of the problem cases in the problem panel by drag&drop
  - fix: the size of horizontal caret is wrong

Red Panda C++ Version 1.2

  - enhancement: Portuguese Translation ( Thanks for crcpucmg@github)
  - fix: files in network drive is opened in readonly mode
  - change: reorganization templates in subfolders
  - enhancement: create template from project
  - fix: can't correctly set project icon
  - fix: can't set shortcut that contains shift and non-alphabet characters

Red Panda C++ Version 1.1.6

  - fix: block indent doesn't work
  - fix: selection is not correctly set after input in column mode 
  - fix: in #if, defined without () not correctly processed
  - enhancement: don't show cpp defines when editing c files
  - enhancement: choose default language when first run
  - fix: Drag&Drop no correctly disabled for readonly editors
  - enhancement: disable column mode in readonly editors
  - fix: inefficient loop when render long lines
  - fix: indents for "default" are not the same with "case"
  - fix: (wrongly) use the default font to calculate  non-ascii characters' width
  - change: switch positions of problem case output and expected output

Red Panda C++ Version 1.1.5

  - change: uncheck "hide unsupported files" in files view shouldn't gray out non-c files
  - enhancement: double clicking a non-text file in the files view, will open it with external program
  - enhancement: double clicking a non-text file in the project's view, will open it with external program
  - fix: correctly update the start postion of selection after code completion
  - enhancement: add a demo template for raylib/rdrawing predefined colors
  - enhancement: add select current word command in the Selection menu
  - change: add Selection menu
  - enhancement: add memory view rows/columns settings in the settings dialog -> debugger -> general panel
  - enhancement: add "Go to Line..." in the Code menu
  - fix: "Timeout for problem case" can't be rechecked, in the Settings Dialog -> executor -> problem set panel.
  - fix: bug in the project template
  - change: sort local identifiers before keywords in the auto completion popup
  - fix: can't create folder in files view, if nothing is selected
  - fix: can't find the gcc compiler, if there are gcc and clang compilers in the same folder

Red Panda C++ Version 1.1.4

  - enhancement: prohibit move selection up/down under column mode
  - enhancement: prohibit move selection up/down when the last line in selection is a folded code blocks
  - enhancement: check validity of selection in column mode when moving caret by keyboard
  - enhancement: check validity of selection in column mode when moving caret by mouse
  - enhancement: only allow insert linebreak at the end of folded code block
  - enhancement: only allow delete whole folded code block
  - refactor of undo system
  - fix: calculation of the code block ranges when inserting/deleting
  - fix: undo chains
  - enhancement: prevent group undo when caret position changed
  - fix: undo link break may lose leading spaces
  - fix: correctly restore editor's modified status when undo/redo
  - enhancement: set current index to the folder after new folder created in the files view
  - enhancement: resort files in the files view after rename

Red Panda C++ Version 1.1.3

  - fix: wrong auto indent calculation for comments
  - enhancement: position caret at end of the line of folded code block
  - enhancement: copy the whole folded code block
  - enhancement: delete the whole folded code block
  - fix: correctly update the folding state of code block, when deleted
  - change: just show one function hint for overloaded functions
  - update raylib to 4.2-dev
  - update raylib-drawing to 1.1
  - add "raylib manual" in the help menu

Red Panda C++ Version 1.1.2
  - enhancement: use different color to differenciate folder and headers in completion popup window
  - enhancement: auto add "/" to folder when completing #include headers
  - enhancement: add the option "Set Encoding for the Executable" to project's compiler options
  - fix: can't correctly compile when link params are seperated by line breaks
  - fix: select all shouldn't set file's modified flag
  - enhancement: add (return)type info for functions/varaibles/typedefs in the class browser panel
  - enhancement: autolink add "force utf8" property (mainly for raylib)
  - change: position caret to (1,1) when create a new file using editor's new file template

Red Panda C++ Version 1.1.1
  - enhancement: adjust the appearance of problem case's input/output/expected control
  - change: swap position of problem case's output and expected input controls
  - enhancement: when problem case panel is positioned at right, problem case's input, output and expected controls is layouted vertically
  - enhancement: add ignore spaces checkbox in problem cases panel
  - fix: can't paste contents copied from Clion/IDEA/PyCharm
  - fix: project don't have compiler set bin folder setting
  - fix: when run/debug the executable, add current compiler set's bin folders to path
  - fix: when open in shell, add current compiler set's bin folders to path
  - fix: when debug the executable using gdb server, add current compiler set's bin folders to path
  - fix: reduce height of the message panel when dragging from right to bottom
  - fix: when messages panel is docked at right, its width not correctly restored when restart.

Red Panda C++ Version 1.1.0
  - enhancement: when ctrl+mouse cursor hovered an identifier or header name, use underline to highlight it
  - enhancement: mark editor as modified, if the editing file is changed by other applications.
  - enhancement: When the editing files is changed by other applications, only show one notification dialog for each file.
  - fix: c files added to a project will be compiled as c++ file.
  - enhancement: restore caret position after batch replace
  - enhancement: rename in files view's context menu
  - enhancement: delete in files view's context menu
  - change: drag&drop in files view default to move
  - fix: rename macro doesn't work in project
  - fix: undo doesn't work correctly after rename symbole & reformat
  - fix: can't remove a shortcut
  - enhancement: hide all menu actions in the option dialog's shortcut panel
  - enhancement: add 'run all problem cases' / 'run current problem case' / 'batch set cases' to the option dialog's shortcut panel
  - enhancement: more templates for raylib
  - fix: compiler settings not correctly saved

Red Panda C++ Version 1.0.10
  - fix: modify watch doesn't work
  - fix: make behavior consistent in adding compiler bindirs to Path (thanks for brokencuph@github)
  - enhancement: basic MacOS support ( thanks for RigoLigoRLC@github)
  - fix: #define followed by tab not correctly parsed
  - enhancement: don't auto add () when completing C++ io manipulators ( std::endl, std::fixed, etc.)
  - fix: can't goto to definition of std::endl
  - fix: errors in the calculation of cut limit
  - enhancement: new turtle library based on raylib ( so it can be used under linux)
  - fix: autolink calculation not stable

Red Panda C++ Version 1.0.9
  - fix: selection in column mode not correctly drawn when has wide chars in it
  - fix: delete & insert in column mode not correctly handled
  - fix: input with ime in column mode not correctly handled
  - fix: copy & paste in column mode not correctly handled
  - fix: crash when project name is selected in the project view and try create new project file
  - change: panels can be relocated
  - fix: tab icon not correct restore when hide and show a panel
  - fix: the hiding state of the tools output panel is not correctly saved
  - enhancement: add "toggle explorer panel" and "toggle messages panel" in "view" menu
  - fix: cursor is wrongly positioned when insert code snippets that don't have placeholders
  - fix: "run current cases" dosen't correctly display real output 

Red Panda C++ Version 1.0.8
  - enhancement: auto complete '#undef'
  - enhancement: redesign components for compiler commandline arguments processing
  - fix: selection calculation error when editing in column mode
  - enhancement: add compiler commandline argument for "-E" (only preprocessing)
  - enhancement: auto set output suffix to ".expanded.cpp" when compiler commandline argument for "-E" is turned on
  - enhancement: auto set output suffix to ".s" when compiler commandline argument for "-S" is turned on
  - enhancement: show error message when user set a shortcut that's already being used.
  - enhancement: adjust scheme colors for "dark" and "high contrast" themes
  - enhancement: can debug files that has non-ascii chars in its path and is compiled by clang
  - fix: when debugging project, default compiler set is wrongly used

Red Panda C++ Version 1.0.7
  - change: use Shift+Enter to break line
  - change: highlight whole #define statement using one color
  - enhancement: don't highlight '\' as error
  - enhancement: hide add charset  option in project options dialog's compiler set page, when project compiler set is clang
  - fix: When generating project's makefile for clang, don't add -fexec-charset / -finput-charset command line options
  - fix: index of the longest line not correctly updated when inputting with auto completion open
  - enhancement: support UTF-8 BOM files
  - enhancement: add new tool button for "compiler options"
  - fix: keyword 'final' in inhertid class definition is not correctly processed
  - change: stop generating 'profile' compiler set

Red Panda C++ Version 1.0.6
  - fix: gcc compiler set name is not correct in Linux
  - enhancement: hide add charset option when the currect compiler set is clang
  - enhancement: auto check the c project option in the new project dialog
  - change: use "app.ico" as default name for the project icon file
  - fix: c file should use CC to build in the auto generated makefile
  - enhancement: package script for msys2 clang
  - enhancement: auto set problem case's expected output file which has "ans" as the suffix, when batch set cases
  - fix: use utf8 as the encoding for clang's error output
  - fix: correctly parse link error message for clang
  
Red Panda C++ Version 1.0.5
  - enhancement: add autolink and project template for sqlite3
  - enhancement: add sqlite3 lib to the gcc in distribution
  - enhancement: improve the matching of function declaration and definitions
  - fix: research button doesn't show find in files dialog
  - enhancement: add project template for libmysqlclient(libmariadbclient)
  - enhancement: add libmysqlclient to the x86-64 version gcc in distribution
  - enhancement: select and delete multiple watches
  - enhancement: add project templates for tcp server / tcp client
  - enhancement: only show function tips when cursor is after ',' or '('.
  - enhancement: when auto complete function names, only append '(' if before identifier or "/'
  - update highconstrast icon set
  - fix: index of the longest line not correctly updated when insert/delete multiple lines ( which will cause selection errors)
  
Red Panda C++ Version 1.0.4
  - fix: hide function tips, when move or resize the main window
  - enhancement: add help link for regular expression in search dialog
  - enhancement: remember current problem set's filename
  - enhancement: F1 shorcut opens offcial website
  - enhancement: don't auto complete '(', if the next non-space char is '(' or ident char
  - enhancement: if a project's unit encoding is the same with project's encoding, don't save its encoding
  - fix: files will be saved to default encoding inspite of its original encoding
  - fix: parenthesis skip doesn't work when editing non-c/c++ files
  - enhancement: prefer local headers over system headers when complete #include header path
  - fix: tab/shift+tab not correctly handled in options dialog's code template page
  - enhancement: batch set cases ( in problem case table's context menu )
  - enhancement: add Portugese translation
  - fix: crash when eval statements like "fsm::stack fsm;"
  - enhancement: add Traditional Chinese translation
  - fix: index of the longest line not correctly updated ( which will cause selection errors)
  - fix: scroll bar not correctly updated when collapse/uncollapse folders
  - fix: parse error for definition of functions whose return type is pointer
  - enhancement: add library in project option dialog's compile options page

Red Panda C++ Version 1.0.3
  - fix: when oj problem grabbed by competitive companion received,
    the app is restored to normal state, no matter it's current state.
  - enhancement: input shortcut in the option dialog's general -> shortcut page by pressing keys.
  - enhancement: shift+ctrl+down/up to move currenlt selection lines up / down
  - fix: can't compile under linux
  - enhancement: support Devcie Pixel Ratio ( for linux )
  - fix: crash when editing txt file and input symbol at the beginning of a line
  - fix: ctrl+shift+end doesn't select
  - fix: don't show tips in the editor, when selecting by mouse
  - fix: auto syntax check doesn't work for new files
  - change: don't auto jump to the first syntax error location when compile
  - enhancement: don't show folders that doesn't contain files in the project view
  - enhancement: redesigned new project unit dialog
  - fix: some dialog's icon not correctly set
  - fix: can't build project that has source files in subfolders
  - fix: can't build project that has custom object folder
  - fix: buttons in the project option dialog's output page don't work
  - fix: don't add non-project header files to makefile's object rules
  - change: add glm library in the integrated gcc

Red Panda C++ Version 1.0.2
  - enhancement: press tab in column mode won't exit column mode
  - enhancement: refine behavior of undo input space char
  - enhancement: better display when input with IM under column mode
  - enhancement: better display current lines under column mode
  - change: test to use utf-8 as the default encoding (prepare to use libclang to implement parser)
  - fix: auto syntax check fail, if the file is not gbk and includes files encoded with utf8
  - enhancement: timeout for problem case test
  - enhancement: slightly reduce start up time
  - enhancement: use icon to indicate missing project files in the project view
  - enhancement: display problem case running time 
  - enhancement: set problem case input/expected output file
  - enhancement: auto position cursor in expected with output's cursor
  - enhancement: display line number in problem case's input/output/expected input controls
  - enhancement: only tag the first inconstantency when running problem case, to greatly reduce compare & display time
  - fix: can't stop a freeze program that has stdin redirected.
  - enhancement: context menu for problem cases table 
  - fix: error in auto generate makefile under linux
  - fix: when open a project, and it's missing compiler set getten reset, it's modification flag is not correctly set.
  - fix: vector vars can't be expanded in the watch panel
  - change: use qt's mingw 8.1 (32bit) and 11.2 (64bit) in distributions, to provide better compatibility with simplified chinese windows.
  - fix: crash when rename an openned file, and choose "no" when ask if keep the editor open
  - change: only auto complete symbol '(' when at line end, or there are spaces or right ')' '}' ']'after it
  - fix: mouse drag may fail when start drag at the right half of the selection's last character

Red Panda C++ Version 1.0.1
  - fix: only convert project icon file when it's filename doesn't end with ".ico"
  - fix: hide function tip when scroll
  - fix: short cut for goto definition/declaration doesn't work
  - enhancement: press alt to switch to column selection mode while selection by mouse dragging in editor
  - fix: order for parameters generated by auto link may not correct
  - fix: corresponding '>' not correctly removed when deleting '<' in #include line 
  - enhancement: shortcut for goto definition/declaration
  - change: ctrl+click symbol will goto definition, instead of got declaration
  - fix: when size of undo items is greater than the limit, old items should be poped in group
  - enhancement: max undo size in option dialog's editor->misc tab
  - fix: when editor font is too small, fold signs on the gutter are not correctly displayed
  - fix: expand fold signs on the gutter are not correct
  - enhancement: auto restore mainwindow when open files in one instance
  - fix: the problem & problem set panel can't be correctly , if problem set is enabled
  - fix: disable code completion doesn't correctly disable project parser
  - enhancement: slightly reduce memory usage for code parser
  - enhancement: switch capslock won't cancel code completion
  - enhancement: double click on item in code completion list will use it to complete
  - fix: goto declaration by ctrl+click will incorrectly select contents
  - fix: input may cause error, if selection in column mode and begin/end at the same column
  - enhancement: draw cursor for column mode
  - enahcnement: edit/delete in multiline ( column mode), press ese to exit

Red Panda C++ Version 1.0.0
  - fix: calculation for code snippets's tab stop positions is not correct
  - fix: Refresh files view shouldn'tchange open/save dialog's default folder
  - enhancement: "locate in files view" will request user's confirmation when change the working folder
  - enhancement: adjust tab order in the find dialog
  - enhancement: highlight hits in the find panel's result list
  - enhancement: optimize startup time
  - fix: batch replace in file doesn't respect item check states in the find panel
  - enhancement: option for default file encoding in "option" dialog's "editor"->"misc" tab
  - enhancement: auto detect "gbk" encoding when running in zh_CN locale under Linux
  - enhancement: disable encoding submenu when editor closed
  - enhancement: clear infos in the status bar when editor closed
  - fix: wrong selection when drag & dropped in editor
  - enhancement: toggle block comment
  - fix: syntax color of #include header filenames not correct
  - enhancement: disable "code completion" will disable enhanced syntax highlight
  - enhancement: match bracket
  - enhancement: **Linux** convert to "gbk"/"gb18030" encodings when run under "zh_CN" locale
  - fix: when no selection, copy/cut should auto select whole line with the line break
  - fix: redo cut with no selection while make whole line selected
  - fix: correctly reset caret when redo cut with no selection
  - enhancement: close editor when middle button clicked on it's title tab
  - fix: error when insert text in column mode 
  - fix: error when delete contents in column mode on lines that has wide-chars
  - fix: error when create folder in files view
  - fix: "ok" button should be disabled when no template selected in new project dialog
  - fix: saveas an openned project file shouldn't be treated as rename
  - enhancement: auto add parentheis when complete function like MARCOs
  - fix: wrong font size of exported RTF file 
  - fix: correct tokenize statements like "using ::memcpy";
  - fix: wrong font size of exported HTML file 
  - fix: parse error in avxintrin.h 
  - fix: switch disassembly mode doesn't update contents
  - fix: if there is a Red Panda C++ process running program, other Red Panda C++ processes can't run program correctly.
  - enhancement: ctrl+enter insert a new line at the end of current line
  - enhancement: create file in files view
  - fix: hits in the search view not correctly displayed (overlapped with others)
  - enhancement: auto convert project icon to ico format
  - fix: correctly reparse modified project files when rename symbol
  - change: remove shortcuts for line/column mode

Red Panda C++ Version 0.14.5
  - fix: the "gnu c++ 20" option in compiler set options is wrong
  - enhancement: option "open files in the same red panda C++ instance", in options->environment->file associations
  - enhancement: hide unsupported files in files view
  - fix: can't correctly set break conditions
  - fix: crash when copy to non-c files
  - fix: fonts in cpu window is not correctly set, when dpi changed
  - enhancement: enable group undo
  - enhancement: add option "hide symbols start with underscore" and "hide synbols start with two underscore"
  - fix: can't rename project files that not openned in editor
  - enhancement: group undo will stop at spaces
  - fix: menu font size is wrong when dpi changed
  - enhancement: better processing of symbol completion
  - enhancement: better support of ligatures
  - enhancement: use the expression evaluation logic to handle "goto declaration"/"goto definition" 
  - enhancement: reduce startup time by about 1 second.
  - enhancement: add option "mouse selection/drag scroll speed" in the options dialog's "Editor" / "general" tab.
  - fix: the scroll speed of mouse selection/drag is too fast.
  - fix: the scroll behavior of mouse dragging on the editor's edge is not correct
  - fix: calculation of caret position is not in consistence.
  - fix: undo one symbol completion as a whole operation
  - fix: crash when open a project that contains custom folder
  - enhancement: symbol completion when editor has selection 
  - fix: save project's layout shouldn't modify the project file
  - enhancement: use expression processing in syntax highlighting for identifiers
  - fix: if a function's declaration can't be found, it will be wrongly highlighted as variable
  - change: "locate in files view" won't change the working folder, if current file is in subfolders of the working folder
  - enhancement: hide function tips, when input method is visible

Red Panda C++ Version 0.14.4
  - enhancement: git - log
  - fix: error in templates
  - enhancement: git - reset
  - fix: header completion error when header name contains '+'
  - enhancement: clear history in file -> recent menu
  - enhancement: close project in project view's context menu
  - enhancement: auto find compiler sets when run for the first time
  - enhancement: git - remotes
  - enhancement: rename "open folder" to "choose working folder"
  - enhancement: let user choose app theme when first run
  - enhancement: git - pull / push / fetch

Red Panda C++ Version 0.14.3
  - fix: wrong code completion font size, when screen dpi changed
  - enhancement: replace Files View Panel's path lineedit control with combo box
  - enhancement: custome icons for project view
  - fix: convert to encoding setting in compiler set option not correctly handled
  - change: rename "compile log" panel to "tools output"
  - fix: debug panel can't be correctly show/hide
  - enhancement: redesign tools output's context menu, add "clear" menu item
  - enhancement: tools -> git  in the options dialog
  - enhancement: auto detect git in PATH
  - enhancement: git - create repository
  - enhancement: git - add files
  - enhancement: git - commit
  - enhancement: git - restore
  - enhancement: git - branch / switch
  - enhancement: git - merge
  - fix: compiler set index not correctly saved, when remove compiler sets in options dialog
  - enhancement: when create a repository in a project, auto add it's files to the repository
  - enhancement: when add files to project, auto add it to git (if the project has a git repository)
  - enhancement: when save a file, and it's under files view's current folder,  auto add it to git (if it has a git repository)
  - enhancement: new file icons for high contrast icon set
  - fix: left and bottom panel size not correct when DPI changed
  - fix: icons in files view not changed, when icon set is changed
  

Red Panda C++ Version 0.14.2
  - enhancement: file system view mode for project
  - enhancement: remove / rename / create new folder in the files view
  - fix: crash when there are catch blocks in the upper most scope
  - fix: can't read project templates when path has non-ascii chars
  - fix: huge build size for c++ files

Red Panda C++ Version 0.14.1
  - enhancement: custom theme
  - fix: failed to show function tip, when there are parameters having '[' and ']'
  - enhancement: display localized theme name in the option dialog
  - enhancement: show custom theme folder in options dialog -> enviroment -> folders
  - enhancement: display localzed icon set name in the option dialog
  - enhancement: new sky blue icon set, contributed by Alan-CRL
  - enhancement: show caret at once, when edition finished
  - enhancement: new header dialog for project
  - enhancement: new contrast icon set, contributed by Alan-CRL
  - enhancement: new contrast theme, contributed by Alan-CRL
  - enhancement: theme now have default icon set
  - fix: wrong icons for file associations
  - fix: editor's font size set by ctrl+mouse wheel will be reset by open the option dialog
  - fix: actions not correctly disabled when compile
  - fix: can't differentiate disabled and enabled buttons, when using contrast icon set
  - fix: when running problem cases, the output textbox might be wrongly cleared.
  - fix: typo error in the parser
  - fix: typing after symbols like 'std::string' shouldn't show code completion suggestions

Red Panda C++ Version 0.14.0
  - enhancement: custom icon set ( in the configuration folder)
  - enhancement: show custom icon set folder in options -> enviroment -> folders 
  - enhancement: new class ( to project) wizard
  - enhancement: greatly speed up code completion 
  - fix: code folding calculation not correct when some codes are folded and editing after them
  - enhancement: code completion ui redesigned
  - fix: mainwindow action's short cut doesn't work,  if the action is not in menu or toolbar
  - fix: when run all cases for a problem, processing of output is slow

Red Panda C++ Version 0.13.4
  - fix: when copy comments, don't auto indent
  - enhancement: auto add a new line when press enter between '/*' and '*/'
  - fix: code completion popup won't show  members of 'this'
  - fix: can't show private & protected members of 'this'
  - fix: function name like 'A::B' is not correctly parsed
  - fix: static members are not correct shown after Classname + '::'
  - enhancement: show parameter tips for class constructors
  - enhancement: when there are tips showing, don't show mouse tips
  - enhancement: setting non-ascii font for editors
  - enhancement: correct handle windows dpi change event
  - enhancement: code completion find words with char in the middle

Red Panda C++ Version 0.13.3
  - enhancement: restore editor position after rename symbol
  - enhancement: restore editor position after reformat code
  - fix: If project's compiler set is not the same with the default compiler set, parser for the project doesn't use the project's compiler set
  - fix: If project's compiler set is not the same with the default compiler set, auto openned project's file will use wrong compiler set to do syntax check.
  - change: symbols that exactly match are sorted to the front in the code suggestion popup list
  - fix: symbols defind locally should be sorted to the front in the code suggestion popup list
  - fix: when show function tips, can't correctly calcuate the current position in the function param list
  - fix: app will become very slow when processing very long lines.
  - enhancement: If console pauser doesn't exist, warn and stop running programs.
  - fix: app crash when ctrl+click on a #include statement that point to a directory instead of header file.
  - fix: ctrl+click on the enum value will jump to the wrong line in it's definition file
  - fix: line info in the mouse tip of statement not correct
  - fix: editor crash when no highlighter is assigned (the editing file is a not c/cpp source file);
  - fix: ')' not correctly skip in the editor when no highlighter is assigned (the editing file is a not c/cpp source file);
  - fix: Undo in the editor will lose line indents when no highlighter is assigned (the editing file is a not c/cpp source file);
  - enhancement: highlighter for GLSL (OpenGL Shading Language)
  - add a new template for raylib shader apps
  - fix: project files' charset settings doesn't work correctly
  - enhancement: add exec charset option to compiler set settings
  - enhancement: delete to word begin /delete to word end
  - fix: when open a file, all blank lines's indents are removed.
  - fix: indent lines displayed at wrong position, when there are folded lines
  - fix: if editor's active line color is disabled, caret's position may not be correct redrawn
  - fix: insert code snippets will crash, if current compiler set's include dir list is not empty and lib dir list is empty
  - fix: search around option can't be disabled
  - enhancement: show a confirm dialog when search/replace around
  - enhancement: auto zoom ui when screen's zoom factor changed (windows)
  - enhancement: parser not called when open a file, if option "clean parser symbols when hidden" is turned on.
  
Red Panda C++ Version 0.13.2
  - fix: "delete and exit" button in the environtment / folder option page doesn't work correctly 
  - fix: crash when closing the options dialog under Ubuntu 20.04 LTS ( no memory leak now)
  - enhancement: can add non-code file in templates
  - enhancement: if there's no selection when copy/cut, select currect line by default
  - enhancement: support ligatures in fonts like fira code ( disabled by default, can be turned on in options dialog's editor font page)
  - enhancement: add "minimum id length required to show code completion" to the options dialog's editor code completion page
  - enhancement: modify values in the memory view while debugging
  - enhancement: auto update watch, local and memory view after expression evaluated
  - enhancement: auto update watch, local and memory view after memory modified
  - enhancement: modify values in the watch view by double click
  - fix: crash when refactor symbol and cursor is at the end of the identifier
  - fix: refactor symbol doesn't work for 1-length identifiers
  - enhancement: redirect stdio to a file while debugging ( must use gdb server mode to debug)
  - fix: parser can't correctly handle variable definitions that don't have spaces like 'int*x';
  - fix: parser can't correctly handle function parameters like 'int *x' 
  - fix: caret dispears when at '\t' under Windows  7
  - enhancement: ctrl+up/down scrolls in the editor
  - enhancement: add "wrap around" option to find/replace
  - fix: project's icon setting is not correctly saved
  - fix: project's type setting won't be saved
  - fix: If project's compiler set is not the same with the default compiler set, auto openned project's file will use wrong compiler set to do syntax check.
  - fix: open a project file through "File"->"Open" will not correctly connect it with the project internally
  - fix: wrong project program directory parameter is sent to the debugger
  - enhancement: better behavior of mouse tips
  - fix: in linux, projects no need of winres to be built

Red Panda C++ Version 0.13.1
 - enhancement: support localization info in project templates
 - change: template / project files use utf-8 encoding instead of ANSI
 - fix: .rc file shouldn't be syntax checked
 - enhancement: auto save/restore size of the new project dialog
 - fix: new project dialog's tab bar should fill all empty spaces
 - enhancement: add raylib to autolinks
 - enhancement: distribute raylib with integrated gcc

Red Panda C++ Version 0.12.7
 - change: make current build system follow FHS specifications
 - fix: crash when close settings dialog in Ubuntu 20.04 (but we'll leak memory now...)
 - enhancement: add raylib.h to autolink
 - fix: shouldn't generate default autolink settings in linux
 - fix: shouldn't auto add /bin/gcc to compiler sets
 - fix: if a dir duplicates in PATH, don't add it to compiler sets repeatedly
 - enhancement: add "--sanitize=address" to compile option in the Debug compiler set in Linux 
 - enhancement: auto sort files in the project view

Red Panda C++ Version 0.12.6
 - fix: heartbeat for gdb server async command shouldn't disable actions
 - fix: problem cases doesn't use svg icons
 - fix: problem's title info not updated after running cases 
 - enhancement: open the corresponding source file from problem's context menu
 - fix: debugger's "continue" button not correctly disabled
 - change: use libicu instead of ConvertUTF.c under Linux
 - change depends to qt 5.12 instead of 5.15

Red Panda C++ Version 0.12.5
 - fix: compile error in linux
 - fix: can't receive gdb async output for commands
 - fix: can't reformat code
 - enhancement: add option for setting astyle path
 - fix: wrong file wildcard (*.*) in linux
 - fix: open terminal in linux
 - fix: wrong executable filename for source files in linux
 - enhancement: console pauser for linux 
 - enhancement: redirect input to program in linux
 - enhancement: detach pausing console window
 - rename to Red Pand C++

Version 0.12.4 For Dev-C++ 7 Beta
 - change: add copyright infos to each source file
 - fix: watch and local infos not updated when changing current frame in the call stack panel
 - enhancement: pause the debugging program (The debugger should work under gdb server mode, which is turned off by default in windows)

Version 0.12.3 For Dev-C++ 7 Beta
 - enhancement: basic linux compatibility
 - enhancement: debug with gdb server

Version 0.12.2 For Dev-C++ 7 Beta
 - enhancement: auto find compiler sets in the PATH 
 - change: path for iconsets
 - enhancement: select icon sets in options dialog ( but we  have only 1 icon set now...)

Version 0.12.1 For Dev-C++ 7 Beta
 - fix: error when drag&drop in editors

Version 0.12.0 For Dev-C++ 7 Beta
 - enhancement: enable run/debug/compile when console program finished but pausing.

Version 0.11.5 For Dev-C++ 7 Beta
 - fix: step into instruction and step over instruction not correctly disabled when cpu dialog is created
 - enhancement: icons in all dialogs auto change size with fonts 
 - enhancement: save/restore sizes of CPU dialog and settings dialog

Version 0.11.4 For Dev-C++ 7 Beta
 - fix: compiler set's custom link parameters  not used when compiling
 - fix: code completion doesn't work when input inside () or []
 - fix: auto indent processing error when input '{' in the middle of if statement
 - fix: left and right gutter offset settings not  correctly saved
 - fix: symbol completion for '<>' in the preprocessor line not work
 - enhancement: new svg icons set
 - enhancement: the size of icons in the main window zooms with font size

Version 0.11.3 For Dev-C++ 7 Beta
 - fix: use pixel size for fonts, to fit different dpi in multiple displays
 - enhancement: use the new expression parser to parse info for tips
 - enhancement: better highlight processing for preprocess directives 
 - enhancement: use the new expression parser to implement rename symbol
 - fix: rename symbol shouldn't remove empty lines

Version 0.11.2 For Dev-C++ 7 Beta
 - fix: button "run all problem cases" not disabled when compiling or debugging
 - enhancement: set font for problem case input/output textedits
 - enhancement: when run program with problem cases, updates output immediately (note: stdout of the program running with problem cases is fully buffered,
 so we need to fflush after each time output to stdout, or use setbuf(stdout,NULL) to turn the buffer off)
 - fix: current line of the disassembly in the cpu window not correctly setted
 - enhancement: add "step into one machine instruction" and "step over one machine instruction" in the cpu window
 - fix: can't correctly set TDM-GCC compiler
 - fix: auto add 32-bit compiler sets for TDM64-GCC

Version 0.11.1 For Dev-C++ 7 Beta
 - enhancement: Problem's test case shouldn't accept rich text inputs
 - enhancement: recalc layout info for code editors when dpi changed

Version 0.11.0 For Dev-C++ 7 Beta
 - enhancement: redesign the expression parser for code completion
 - fix: "make as default language" option in the project wizard doesn't work
 - fix: "ake as default language" option in the project wizard doesn't work
 - fix: typo errors in settings dialog
 - enhancement: console pauser clears STDIN buffer before show "press any key to continue..."
 - fix: path in macros should use system's path separator
 - fix: custom tools doesn't work
 - enhancement: add a demo for custom tool 

Version 0.10.4 For Dev-C++ 7 Beta
 - fix: can't correctly undo/redo indent 
 - fix: can't correctly undo/redo unindent
 - change: press tab when there are selections will do indent
 - change: press shift+tab when there are selections will do unindent
 - enhancement: press home will switch between begin of line and the position of fisrt non-space char
 - enhancement: press end will switch between end of line and the position of last non-space char 
 - enhancement: use "Microsoft Yahei" as the default UI font whe running in Simplified Chinese Windows

Version 0.10.3 For Dev-C++ 7 Beta
 - enhancement: treat files ended with ".C" or ".CPP"  as C++ files
 - enhancement: add option "ignore spaces when validating problem cases" to the "Executor"/"Problem Set" option tab.

Version 0.10.2 For Dev-C++ 7 Beta
 - fix: select by mouse can't correctly set mouse's column position
 - fix: dragging out of the editor and back will cause error
 - fix: dragging text from lines in the front to lines back will cause error
 - fix: dragging text onto itself should do nothing
 - fix：license info in the about dialog should be readonly
 - enhancement: change project name in the project view

Version 0.10.1 For Dev-C++ 7 Beta
 - fix: can't correctly expand watch expression that has spaces in it
 - fix: can't correctly display stl containers in watch
 - fix: the last line in the debug console is not correctly displayed
 - enhancement: scroll while dragging text in the editor
 - fix: dragging out of the editor shouldn't reset the caret back 

Version 0.10.0 For Dev-C++ 7 Beta
 - enhancement: use gdb/mi interface to  communicate with gdb debug session
 - enhancement: better display of watch vars
 - fix: project's modified flag not cleared after saved

Version 0.9.4 For Dev-C++ 7 Beta
 - fix: code formatter's "indent type" option not correctly saved

Version 0.9.3 For Dev-C++ 7 Beta
 - fix: the count in the title of issues view isn't correct
 - fix: columns calculation not correct when paint lines containing chinese characters
 - fix: restore caret position after reformat code
 - enhancement: ask user to rebuild project, when run/debug the project and it has been modified
 - fix: correct set the enabled state of "delete line"/"insert line"/"delete word"/"delete to BOL"/"delete to EOL" menu items
 - fix: undo "delete word"/"delete to BOL"/"delete to EOL" correct reset caret position

Version 0.9.2 For Dev-C++ 7 Beta
 - fix: gutter of the disassembly code control in the cpu info dialog is grayed
 - fix: problem set & problem views not correctly hidden when disabled in the executor / problem set options 
 - fix: executor / problem set options not correctly saved
 - fix: option "Move caret to the first non-space char in the current line when press HOME key" dosen't work fine.
 - fix: ctrl+left can't correctly move to the beginning of the last word
 - enhancement: add "delete line"/"duplicate line"/"delete word"/"delete to EOL"/"delete to BOL" in the edit menu
 - fix: crash when run "Project" / "Clean Make files"
 - fix: when make project and del non-existing files, shouldn't show error messages

Version 0.9.1 For Dev-C++ 7 Beta
 - enhancement: code completion suggestion for "__func__" variable
 - fix: ide failed to start, if there are errors in the compiler set settings
 - fix: numpad's enter key doesn't work
 - enhancement: code completion suggestion for phrase after long/short/signed/unsigned
 - enhancement: save/load default projects folder
 - enhancement: add editor general options "highlight current word" and "highlight matching braces"

Version 0.9.0 For Dev-C++ 7 Beta
 - fix: control keys in the numpad doesn't work in the editor
 - fix: project layout infos are wrongly saved to registry 
 - fix: project layout infos are not correctly saved/loaded

Version 0.8.11 For Dev-C++ 7 Beta
 - fix: text color for cpu info dialog not correctly setted

Version 0.8.10 For Dev-C++ 7 Beta
 - fix: Shouldn't update auto link settings, if the header name to be modified is unchanged
 - fix: add unit to project not correctly set new unit file's encoding
 - fix: correctly set encoding for the new added project unit file
 - fix: if there's a project openned, new file should ask user if he want to add the new file to the project
 - fix: when adding a file openned in the editor to the project, properties of it are not correctly setted.
 - enhancement: when remove a file from the project, also ask if user want to remove it from disk
 - fix: double click a project's .dev file in the Files panel should load the project

Version 0.8.9 For Dev-C++ 7 Beta
 - fix: text color of labels in statusbar not correctly updated when change theme

Version 0.8.8 For Dev-C++ 7 Beta
 - enhancement: drag & drop text in the editor
 - enhancement: auto calcuate caret line size basing on font size
 - enhancement: shift+mouse wheel to scroll horizontally 
 - fix: greatly reduces paste time 
 - fix: auto indent shouldn't use preprocessor's indent to calculate 
 - fix: option "don't add leading zeros to line numbers" not work
 - fix: "collapse all" and "uncollapse all" doesn't work

Version 0.8.7 For Dev-C++ 7 Beta
 - enhancement: auto indent line to column 1 when enter '#' at beginning of line
 - fix: when enter '{' or '}' at beginning of line, auto indent will remove all contents of the line
 - fix: auto indent should be turned off when reformat code
 - fix: auto indent should be turned off when replace in code 

Version 0.8.6 For Dev-C++ 7 Beta
 - enhancement: greatly reduces memory usage for symbol parsing ( memory needed for bits/stdc++.h reduced from 150m+ to 80m+)
 - fix: currect compiler set not correctly updated when switch between normal file and project file
 - fix: editor auto save settings not saved and applied
 - fix: only auto save files that has new modifications 
 - fix: correctly auto save files with it's own name

Version 0.8.5 For Dev-C++ 7 Beta
 - enhancement: use lighter color to draw menu seperators
 - enhancement: differentiate selected and unselected tab bars

Version 0.8.4 For Dev-C++ 7 Beta
 - enhancement: auto save/load the default open folder in the configuration file
 - fix: shouldn't auto add '()' when char succeeding the completed function name is '('
 - fix: can't show code completion popup if symbol is proceed with an operator '~' ( and it's not a destructor)
 - fix: can't show code completion popup when define MACRO
 - fix: can't debug files with chinese characters in the path

Version 0.8.3 For Dev-C++ 7 Beta
 - enhancement: View menu
 - enhancement: hide/show statusbar
 - enhancement: hide/show left/bottom tool window bars
 - enhancement: hide/show individual left/bottom tool window

Version 0.8.2 For Dev-C++ 7 Beta
 - fix: highlighter can't correctly find the end of ANSI C-style Comments
 - enhancement: add default color scheme to themes. Change theme option will change color scheme too.
 - fix: when changing options in the option dialog's color scheme panle, color of the demo editor won't be not correctly updated
 - enhancement: auto clear parsed symbols when the editor is hidden ( to reduce memory usage of un-active editors)
 - fix: when inputing in the editor, correctly set the position of the input method panel
 - fix: correctly display watch & local variable names when debugging

Version 0.8.1 For Dev-C++ 7 Beta
 - fix: ConsolePaurser.exe only exits when press ENTER
 - fix: input/output/expected textedit in the problem view shouldn't autowrap lines
 - fix: Red Panda C++ will freeze when receiving contents from Competitve Companion in chrome/edge
 - enhancement: when problem from competitive companion received, activate RedPanda C++ if it's minimized.
 - enhancement: when problem from competitive companion received, show the problem and problem set views.
 - enhancement: set problem's answer source file 
 - enhancement: open the problem's answer source file in editor
 - fix: if the proceeding line ends with ':' in comments, current line should not indent
 - enhancement: right click the problem set name label to rename it
 - change: memory view and locals view use debug console's font settings
 - fix: one line 'while' statement dosen't correctly indents
 - fix: line start with  '{' that follow an un-ended 'if'/'for' statement is not correctly un-indented
 - fix: multi-line comments indents calculation
 - fix: Installer should install the app in "program files", not "program files (x86)"
 - fix: symbol completion for '/*' not work
 - fix: javadoc-style docstring indents calculation
 - fix: indents calculation for the line succeeding "*/"

Version 0.8 For Dev-C++ 7 Beta
 - fix: find in the current file is not correcly saved in the search history
 - fix: hit info not correctly displayed in the search result view
 - fix: If find in files found no hits, search result view will not be shown.
 - fix: wront indents when paste one line content
 - fix: Results of "find symbol usage" in project not correctly set in the search result view
 - change: turn on gcc compiler's "-pipe" option by default, to use pipe instead of temp files in compiliation (and make the life of SSD longer)
 - fix: correctly save input histories for the find combo box in the Find dialog
 - fix: can't correctly test if it's not running in green mode

Version 0.7.8
 - enhancement: In problem view's output control, indicates which line is different with the expected
 - fix: current input/expected not correctly applied when save/run problem cases
 - fix: colors of the syntax issues view are not correctly set using the current color sheme
 - change: The error color of color scheme "vs code" 
 - add: "C Reference" in the help menu
 - fix: Custom editor colors shouldn't be tested for high contrast with the default background color
 - fix: Custom color settings not correctly displayed in the options widget
 - enhancement: add hit counts in the search result view
 - fix: editor actions' state not correctly updated after close editors.
 - fix: When replace in the editor, "Yes to All" and "No" button doesn't work correctly.
 - fix: crash when editing non-c/c++ files
 - enhancement: set the alpha value of scheme colors
 - enhancement: can use symbols' own foreground color to draw selection or the current line
 - enhancement: can use different colors to highlight the current word and the selections
 - enhancement: can set editor's default background / foreground color. They must be setted to make the custom color schemes correctly.
 - enhancement: can set the color for the current line's number in the gutter
 - all predefined color schemes updated. 
 - enhancement: check syntax/parse symbols when modifed and cursor's line changed.
 - enhancement: edit problem properties
 - enhancement: show problem description in the problem name lable's tooltip

Version 0.7.7
 - enhancement: Problem Set 
 - enhancement: Competitive Companion Support
 - change: "save" action will be enabled no matter contents in the current editor is modified or not
 - fix: focus not correctly set when the current editor is closed
 - fix: can't parse old c-style enum variable definition like "enum Test test;"
 - fix: remove the file change monitor if it's remove from the disk
 - fix: don't test if a file is writable before save to it (because qt can't do that test reliably).
 - fix: when search in project, files opened for search shouldn't be parsed for symbols.
 - fix: when search in project, the search history is not correctly updated.

Version 0.7.6
 - change: don't auto insert a new line when input an enter between '(' and ')' or between '[' and ']' (indent instead)
 - enhancement: the line containing '}' will use the indents of the matching '{' line, instead of just unindent one level
 - enhancement: the line containing 'public:' / 'private:' / 'protected:' / 'case *:' will use of indents of the surrounding '{' line, instead of just unindent one level
 - enhancement: correctly handle auto indents for multi-level embedding complex statements like 'for(...) if (...) printf();
 - change: Don't use 'pause' in the console pauser, in case of privilege problems.
 - enhancement: correctly handle auto indents for statement span many lines;
 - enhancment: only use colors have good contrasts with the background in the class browser and code completion suggestion window
 - fix: bottom and left panel properties not correctly saved when hiding the main window
 - fix: When debugging, if value of the variable pointed by the mouse cursor is too long, tooltip will fill the whole screen.

Version 0.7.5
 - enhancement: more accurate auto indent calculation
 - change: remove "add indent" option in the editor general options widget ( It's merged with "auto indent" option)
 - enhancement: auto insert a new line when input an enter between '(' and ')' or between '[' and ']'
 - fix: correctly updates cursor position when pasting from clipboard
 - enhancement: auto unindent when input protected: public: private: case *:
 - enhancement: can use PageDown / PageUp / Home / End to scroll in the auto completion popup

Version 0.7.4
 - fix: when debug a project, and have breakpoints that not in opened editors, dev-cpp will crash
 - fix: when a file is parsing in background, exit dev-cpp will crash
 - fix: "tab to spaces" option in the editor general options widget doesn't work
 - fix: when remove all breakpoints in the debug breakpoint view,  debug tags in the opened editors are not correctly updated.
 - change: when start debuging, show local view instead of the debug console.
 - update bundled compiler to msys2 mingw-w64 gcc 11.2 and gdb 10.2
 - update bundled xege to the lastest git build

Version 0.7.3
 - enhancement: icons in project view
 - fix: sometimes option widget will show confirm dialog even not changed
 - enhancement: only editor area will receive file drop events
 - enhancement: change project file's folder by drag and drop in the project view
 - enhancement: open project file by drag it to the editor area
 - fix: the "add bookmark" menu item is not correctly disabled on a bookmarked line
 - enhancement: "use utf8 by default" in editor's misc setting
 - fix: syntax issues not correctly cleared when the file was saved as another name.
 - enhancement: when running a program, redirect a data file to its stdin
 - fix: can't correctly handle '&&' and '||' in the #if directive (and correctly parse windows.h header file)
 - fix: crash when create an empty project
 - fix: syntax issues' filepath info not correct when build projects 
 - fix: compiler autolinks options widget don't show autolink infos
 - fix: autolink parameters are repeated when compile single files
 - enhancement: prompt for filename when create new project unit file
 - fix: options not correctly set when change compiler set in the project settings
 - change: reset compiler settings when change the project compiler set
 - enhancement: use project's compiler set type info to find a nearest system compiler set, when the project compiler set is not valid.
 - fix: toolbar's compiler set info not correctly updated when change it in the project settings dialog.

Version 0.7.2
 - fix: rainbow parenthesis stop functioning when change editor's general options
 - fix: issue count not correctly displayed when syntax check/compile finished
 - fix: function declaration's parameters not correctly parsed, if it have a definition which have different parameter names
 - fix: file path seperator used in the app is not unified, and cause errors somtimes.


Version 0.7.1
 - fix: can't add bookmark at a breakpoint line
 - fix: app name in the title bar not translated
 - use new app icon

Version 0.7.0
 - fix: Backspace still works in readonly mode
 - fix: save as file dialog's operation mode is not correct
 - enhancement: fill indents in the editor (Turned off by default)
 - enhancement: new file template
 - fix: when an editor is created, its caret will be displayed even it doesn't have focus
 - enhancement: set mouse wheel scroll speed in the editor general option tab ( 3 lines by default)
 - fix: don't highlight '#' with spaces preceeding it as error
 - fix: correctly handle integer with 'L' suffix in #if directives ( so <thread> can be correctly parsed )
 - enhancement: bookmark view
 - enhancement: autosave/load bookmarks
 - enhancement: autosave/load breakpoints 
 - enhancement: autosave/load watches
 - implement: files view
 - fix: app's title not update when editor closed

Version 0.6.8
 - enhancement: add link to cppreference in the help menu
 - fix: add mutex lock to prevent editor crash in rare conditions
 - fix: In the create project dialog, the browser button doesn't work
 - enhancement: use QStyle to implement the dark style, and better control of the style's look and feel 
 - enhancement: add link to EGE website, if locale is zh_CN

Version 0.6.7
 - fix: messages send to the gdb process's standard error are not received
 - adjust: the max value of the debug console's vertical scrollbar.
 - fix: shfit+click not correctly set selection's end
 - fix: ctrl+home/end not correctly set cursor to start/end of the editor
 - enhancement: click the encoding info in the statusbar will show encoding menu

Version 0.6.6
 - fix: crash when create new file
 - implement: two editor view

Version 0.6.5
 - implement: export as rtf / export as html
 - fix: the contents copied/exported are not correctly syntax colored
 - fix: stop execution if the source file is not compiled and user choose not to compile it
 - fix: not correctly parse gdb's output
 - fix: path not correctly setted for the debugger process
 - fix: indent line not correctly drawed
 - enhancement: use rainbox color to draw indent guide lines
 - implement: highlight matching brackets

Version 0.6.4
 - fix: code completion popup not show after '->' inputted
 - fix: font styles in the color scheme settings not in effect
 - fix: editor's font style shouldn't affect gutter's font style
 - change: enable copy as HTML by default
 - fix: unneeded empty lines when copy as HTML

Version 0.6.3
 - fix: should use c++ syntax to check ".h" files
 - fix: can't copy contents in a readonly editor
 - fix: project's file not correctly syntaxed when open in editor
 - libturtle update: add fill() / setBackgroundColor() /setBackgroundImage() functions
 - fix: code fold calculation not correct, when editing code
 - fix: can't correctly find definition of the symbols in namespace
    
Version 0.6.2 
 - fix: The Enter key in the numpad doesn't work
 - fix: The compiled executable not fully write to the disk before run it
 - fix: settings object not correctly released when exit
 - fix: shouldn't check syntax when save modifications before compiling
 - fix: shouldn't scroll to the end of the last line when update compile logs
 - fix: can't debug project

Version 0.6.1
 - fix: editor deadlock

Version 0.6.0
 - fix: old data not displayed when editing code snippets
 - fix: shift-tab for unindent not work
 - fix: can't save code snippets modifications
 - fix: errors in code snippet processing
 - change: auto open a new editor at start
 - enhancement: todo view
 - add: about dialog
 - implement: correctly recognize clang (msys2 build)
 - enhancement: don't add encoding options when using clang to compile (clang only support utf-8)
 - enhancement: find occurence in project
 - implement: rename symbol in file
 - enhancement: replace in files
 - enhancement: rename symbol in project (using search symbol occurence and replace in files)
 - fix: search in files
 - implement: register file associations
 - implement: when startup , open file provided by command line options
 - implement: open files pasted by clipboard
 - fix: code fold parsing not correct
 - enhancement: support #include_next (and clang libc++)
 - fix:  hide popup windows when the editor is closed
 - enhancement: show pinyin when input chinese characters
 - fix: add mutex lock to prevent rare conditions when editor is modifying and the content is read
 - fix: makefile generated for static / dynamic library projects not right
 - fix: editors disappeared when close/close all
 - implement: config shortcuts
 - implement: handle windows logout message
 - fix: editor's inproject property not correctly setted (and may cause devcpp to crash when close project)
 - implement: print
 - implement: tools configuration
 - implement: default settings for code formatter
 - implement: remove all custom settings

Version 0.5.0
 - enhancement: support C++ using type alias;
 - fix: when press shift, completion popu window will hide
 - enhancement: options in debugger setting widget, to skip system/project/custom header&project files when step into
 - fix: icon not correctly displayed for global variables in the class browser 
 - enhancement: more charset selection in the edit menu
 - fix: can't correctly get system default encoding name when save file
 - fix: Tokenizer can't correctly handle array parameters
 - fix: debug actions enabled states not correct updated when processing debug mouse tooltips
 - enhancement: redesign charset selection in the project options dialog's file widget
 - fix: can't correctly load last open files / project with non-asii characters in path
 - fix: can't coorectly load last open project
 - fix: can't coorectly show code completion for array elements
 - enhancement: show caret when show code/header completions
 - fix: correctly display pointer info in watch console
 - implement: search in project
 - enhancement: view memory when debugging
 - implement: symbol usage count
 - implement: user code snippet / template
 - implement: auto generate javadoc-style docstring for functions
 - enhancement: use up/down key to navigate function parameter tooltip
 - enhancement: press esc to close function parameter tooltip
 - enhancement: code suggestion for unicode identifiers
 - implement: context menu for debug console
 - fix: errors in debug console
 - fix: speed up the parsing process of debugger
 - ehancement: check if debugger path contains non-ascii characters (this will prevent it from work

Version 0.2.1
 - fix: crash when load last opens

Version 0.2
 - fix : header file completion stop work when input '.'
 - change: continue to run / debug if there are compiling warnings (but no errors)
 - enhancement: auto load last open files at start
 - enhancement: class browser syntax colors and icons
 - enhancement: function tips
 - enhancement: project support
 - enhancement: paint color editor use system palette's disabled group color
 - fix: add watch not work when there's no editor openned;
 - enhancement: rainbow parenthesis
 - enhancement: run executable with parameters
 - add: widget for function tips
 - enhancement: options for editor tooltips
 - fix: editor folder process error<|MERGE_RESOLUTION|>--- conflicted
+++ resolved
@@ -4,17 +4,14 @@
   - enhancement: Limit the minimum font size in options dialog to 5. (by XY0797@github.com)
   - enhancement: After a new file is created in filesystem panel, auto select and rename it. (by XY0797@github.com)
   - enhancement: Select file basename when rename in the filesystem panel. (by XY0797@github.com)
-<<<<<<< HEAD
-  - enhancement: Migrate external calls from command string to argv array to improve safety and security.
-  - enhancement: Support POSIX shell-like escaping in user inputs for compiler arguments.
-  - fix: (Hopefully) properly escape filenames and arguments in makefile generation.
-=======
   - change: Don't use "Microsoft Yahei" as the default non-ascii font in non-chinese environment.
   - enhancement: Support unicode characters > 0xFFFF
   - enhancement: Support unicode ZWJ and ZWNJ.
   - enhancement: Support unicode combining characters.
   - enhancement: Don't force fixed-width when using non fixed-width fonts.
->>>>>>> f291470f
+  - enhancement: Migrate external calls from command string to argv array to improve safety and security.
+  - enhancement: Support POSIX shell-like escaping in user inputs for compiler arguments.
+  - fix: (Hopefully) properly escape filenames and arguments in makefile generation.
 
 Red Panda C++ Version 2.26
   - enhancement: Code suggestion for embedded std::vectors.
