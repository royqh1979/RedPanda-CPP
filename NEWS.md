--- conflicted
+++ resolved
@@ -10,14 +10,10 @@
   - fix: After project's default encoding is changed in the project options dialog, all project files' encoding are wrongly setted to the new encoding.(They should be "Project default")
   - enhancement: Make project's default encoding setting in the project options dialog more user friendly.
   - fix: In project options dialog's file page, Project's default encoding name is not updated when it's changed.
-<<<<<<< HEAD
   - enhancement: Improve the compatibility with Dev-C++ for project configuations saved by Redpanda-C++.
   - enhancement: Syntax color support for binaray integer literals.
   - enhancement: Syntax color support for suffix in integer/float literals.
-
-=======
   - fix: Cpu info window is auto openned, when debug using gdb-server.
->>>>>>> 0c8f3a0f
 
 Red Panda C++ Version 2.16
 
