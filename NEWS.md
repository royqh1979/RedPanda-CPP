--- conflicted
+++ resolved
@@ -1,11 +1,8 @@
 Red Panda C++ Version 3.5
   - fix: Stacktrace table shows extra rows.
-<<<<<<< HEAD
   - fix: The fix line of disassembled code is lost in the cpu dialog.
-=======
   - enhancement: Skip all std:: (C++ standard libraries) functions when debugging.
   - enhancement: Correctly syntax lines ending with '\'
->>>>>>> 6068bb21
 
 Red Panda C++ Version 3.4
   - enhancement: Auto hide option "Auto clear parsed symbols when editor hidden" if "editors share one parser" is unchecked.
