Red Panda C++ Version 2.27

  - enhancement: New chinese translation for invalid filename messagebox. (by XY0797@github.com)
  - enhancement: Limit the minimum font size in options dialog to 5. (by XY0797@github.com)
  - enhancement: After a new file is created in filesystem panel, auto select and rename it. (by XY0797@github.com)
  - enhancement: Select file basename when rename in the filesystem panel. (by XY0797@github.com)
  - change: Don't use "Microsoft Yahei" as the default non-ascii font in non-chinese environment.
  - enhancement: Support unicode characters > 0xFFFF
  - enhancement: Support unicode ZWJ and ZWNJ.
  - enhancement: Support unicode combining characters.
  - enhancement: Don't force fixed-width when using non fixed-width fonts.
  - change: Replace non-ascii font with fallback font.
  - enhancement: Display ascii control chars.
  - fix: Parser: invalidating file may lost class inheritance infos.
  - fix: Function argument infos are not correctly parsed.
  - enhancement: Migrate external calls from command string to argv array to improve safety and security.
  - enhancement: Support POSIX shell-like escaping in user inputs for compiler arguments.
  - fix: (Hopefully) properly escape filenames and arguments in makefile generation.
  - enhancement: Beautify display for spaces and linebreaks.
  - fix: Insert line after comments may auto add an extra '*'.
  - fix: Can't show function tips for std::ios::sync_with_stdio.
  - fix: Wrong indent for the line after the pasted context.
  - Enhancement: When '{' is inputted and there are contents selected, auto add line breaks and indents.
  - fix: Selected lines doesn't draw line break glyphs.
  - fix: issue #215 (Caret may be drawn in the gutter.)
  - change: Force use utf8 as the exec encoding for fmtlib in the auto link options page.
  - fix: After spaces in comments and strings, symbol completion for '{' and '(' are wrong.
  - fix: Issue #230 Crash when input " in the txt files.
  - enhancement: Unique look&feel for the underline shown while ctrl+mouse over #include line.
  - enhancement: Better look&feel for the wave underline shown for syntax errors.
  - fix: "float" in #include "float.h" is wrong syntax colored.
  - enhancement: Unify syntax color for #include header name
  - enhancement: Issue #229 Press Enter/Return in the tree view in files panel will open the file.
  - enhancement: Internal optimization for loading/editing files.
  - enhancement: Show space glyphs in C/C++ char literals.
  - enhancement: Optimization for string/raw string/char literal status check while completing symbols in c/c++ files.
  - enhancement: Windows installer Hi-DPI support.
  - fix: Delete/Insert in column editing mode.
  - enhancement: Issue #196 Support C++ using alias in  syntax highlighting/code completion/function tips.
  - enhancement: Support annonymous class
  - fix: Using alias for global symbols are not correctly handled.
  - enhancement: Support "enum struct" Scoped enumerations.
  - fix: Function tips contains functions that not in the scope.
  - fix: Hint for bold text (<b></b>) are not correctly handled in the function tips.
  - enhancement: Improve lldb-mi compatibility.
  - fix: Full scope typed variables in lambda expressions is not correctly parsed. 
  - fix: Failed to evaluate expressions while debugging, if the expression has spaces in it.
  - fix: When debugging, can't watch expressions that has spaces in it.
  - fix: Shortcuts in non-editor panels conficts with the editor.
  - enhancement: Font list in the options / editor / font panel( by CyanoHao  ). 
  - enhancement: Text are vertically center aligned in lines( by CyanoHao  ).
  - fix: In the debugger console, Auto-wrapped lines  can't be correctly selected.
  - enhancement: Auto choose a better font for theme choosing dialog in the first run.
  - fix: Debugger console's background not correctly cleared before redrawn.
  - enhancement: Make output in the debug console cleaner.
  - enhancement: Execute the last debug command in the debug console if ENTER pressed.
  - change: When debugging, don't auto set focus to the editor.
  - enhancement: Folding button scales with editor font.
  - fix: Should show header completion popup in #include line comments.
  - fix: Custom compile options not correctly parsed.
  - enhancement: "Mouse scroll direction" option in Options / Editor / General
  - change: Invert scroll direction in horizontal, like in vertical.
  - enhancement: Show type completion info after 'const' and 'volatile'
  - fix: Caret unseen when move to a long line end by press END.
<<<<<<< HEAD
  - fix: Can't correctly retrieve function parameters type.
=======
  - fix: No icons for inherited class private members.
  - fix: Ctrl+Return insert linebreak shouldn't scroll unnecessarilly.
  - enhancement: Move caret to line begin would scroll to the begin if possible.
  - fix: Filename in tables in the debug panel are not correctly eroded.
  - enhancement: Tooltip info for the stacktrace table in the debug panel.
  - fix: '*=' is treadted as '*' when parsing. 
>>>>>>> e308ccb6

Red Panda C++ Version 2.26
  - enhancement: Code suggestion for embedded std::vectors.
  - change: Use ctrl+mouseMove event to highlight jumpable symbols (instead of ctrl+tooltip).
  - enhancement: Auto adjust position of the suggestion popup window.
  - enhancement: Windows XP support ( by cyano.CN  )
  - fix: __attribute__ is not correctly handled if it is after 'static'.
  - enhancement: Parse files that contains C++ 20 'concept' keyword. (No code suggesion for concepts now)
  - enhancement: Parse files that contains C++ 20 'requires' keyword.
  - fix: Code suggestions in namespace.
  - enhancement: Code suggestions for namespace alias.
  - fix: Correctly handle statements like 'using xxx::operator()'.
  - fix: Link in the project options dialog / precompiled header pages is not clickable.
  - change: Don't change caret position when ctrl+click.
  - fix: Should cd to working directory when debugging.
  - change: Ensure the line just below caret is visible while moving caret.
  - change: Set mouse cursor to hand pointing when it's on gutter.
  - enhancement: Basic support for parsing variadic macros(macros that use __VA_ARGS__).
  - enhancement: Better support for expanding macros with complex parameters.
  - fix: Macros that defined by the compiler are not correctly syntax-colored and tooltiped.
  - fix: Code suggestion for identifiers after '*' (eg. 3 * item->price) can't correct.
  - fix: C++ compiler atrribute '[[xxx]]' are not correctly handled.
  - fix: If the integrated gcc compiler is add to path, auto find compilers will find in twice. (Windows)
  - enhancement: When induce type info for return value, try to select the overloaded one that doesn't have an "auto" type.
  - enhancement: Hide symbols that contains "<>" in code suggestions.
  - enhancement: Slightly reduce memory usage.
  - change: In Options -> Language -> Generate Assembly, option "Don't generate SEH directives" default to True.
  - change: In Options —> Editor -> Code Suggestion, option "Hide symbols starting with underscore" default to True.
  - fix: Crash if include a non-exist header file in the source.
  - fix: Line numbers for problem case input/output/expected texteditors are not vertically centered.
  - enhancement: E-ink color scheme.
  - fix: Use the system default encoding for input when running problem cases.
  - change: Use qt.conf to use freetype font engine. User can use the windows default font engine by remove this file.
  - fix: Click on the line begin may toggle breakpoint.
  - change: Don't auto add; when completing '{' for lines starting with 'struct/union/enum' and ending with ')'
  - Enhancement: Better support for macros.
  - Enhancement: Better type induction for auto in foreach loop of maps.
  - Enhancement: Better contrast for scroller slider in dark theme.
  - Enhancement: Using lua script in themes.
  - Enhancement: Add compiler hint add-on interface for packager.
  - Enhancement: Loose some limit about platform/architecture (such as ASan).
  - Enhancement: add support for Windows user-wide installation.
  - Enhancement: add qmake variable to control preference of UTF-8 compatible OpenConsole.exe on Windows.
  - Enhancement: add Windows arm64 package.
  - Fix: Force to use debug server when debugging with lldb-mi to fix input/output on Windows.
  - Fix: Can't goto definition/declaration into files that not saved.
  - Fix: Expression that starts with full scoped variables might be treated as var definition.
  - Enhancement: Don't auto-indent in raw string.
  - Fix: Function list is not correctly retrived for full-scoped functions.
  - Enhancement: Improved Raw string support
  - Enhancement: New option for compiler set "Don't localize gcc output messages"
  - Enhancement: Optimization for drawing scrollbars.
  - Enhancement: Issue #213 Expands macro when finding function tips.
  

Red Panda C++ Version 2.25

  - fix: Symbol completion of '(' before selection may fail, if cursor is at the beginning of the selection.
  - change: Symbol completion of '{' won't insert extra new lines.
  - fix: "move selection up/down" of whole lines selection are no correctly handled.
  - enhancement: Improvement of terminal support ( by cyano.CN )
  - enhancement: ANSI escape sequences Support in windows 10/11 ( by cyano.CN )
  - enhancement: Option "Enable ANSI escape sequences Support" in Settings -> Executor 
  - change: Use freetype as the fontengine in windows ( by cyano.CN )
  - fix: Custom compile options is not used when retrieve macros defined by the compiler.
  - fix: Processing for #if/#elif/#else is not correct.
  - Change: Empty project template won't auto create main.c/main.cpp
  - enhancement: When creating project, warn user if the project folder is not empty.
  - fix: Press '>' after '-' don't show completion suggestion info.
  - fix: Icon position not correct under hiDPI devices and zoom factor >= 200%.
  - enhancement: After compiler settings changed, run/debug current file will auto recompile.
  - ehhancement: Show selected char counts in status bar.
  - enhancement: Differentiate /* and /** when calculate auto indents.
  - fix: crash when using ibus as the input method ( cyano.CN ).
  - fix: Correctly handle project templates that have wrong unit counts.
  - fix: Project recompiles for every run if auto increase build number is turned on.
  - fix: Auto increase build number for project is not correctly processed.
  
Red Panda C++ Version 2.24

  - fix: members of elements of stl maps are not correctly suggested.
  - fix: memory view's cell size is too wide in linux.
  - fix: Code completion doesn't work if "min id length to show completion" is not 1.
  - fix: english typos. (thanks for sangiye0@github)
  - fix: Goto definition/declaration may choose wrong symbol when multiple files are opened and symbols have the same name.
  - fix: "UTF-8 BOM" can't be correctly loaded as project file's encoding.
  - fix: Project file's encoding is not correctly updated after converted manually.
  - enhancement: Press left/right arrow will move caret to the begin/end of the selection.
  - enhancement: Press up/down arrow will move caret up/down from the begin/end of the selection.
  - enhancement: Show progress dialog if the time for searching compilers is too long.
  - fix: Dummy struct/enum symbols shouldn't be shown in the completion suggestion.
  - enhancement: Support optional enum name.
  - enhancement: Support optional enum type.
  - enhancement: Support simple const expression evaluation for enum values.
  - fix: Accessibilty for inherited members are not correct calculated in multiple inheritance.
  - fix: Can't parse full class name when handle inheritance.
  - fix: Can't parse virtual inherit.  
  - fix: Filename in the gcc 13.1 error messages when building project is using wrong encoding.
  - change: Git support is disabled in the distributed buildings. 
  - fix: Wrong code suggestion while inputing numbers in assembly files.
  - fix: Defines in all files are wrongly cleared when reparsing.
  - change: New file created by file template is set as unmodified by default.
  - change: Remove option "clear all symbols when current editor is hidden".
  - fix: When opening multiple files, only the active file should be parsed.
  - fix: Wrong compiler settings if xcode is not installed in mac os.
  - enhancement: Name for new files will not be different from files openned.
  - fix: Crash if close file while auto syntax checking.
  - enhancement: Support sdcc compiler.
  - enhancement: Autowrap tool output text.
  - fix: Press up/down arrow key in the option dialog's left panel won't switch page.
  - fix: Can't suggest header filename starting with numbers.
  - enhancement: Better layout for compiler options page.
  - enhancement: False branches are displayed as comments.
  - enhancement: Support SDCC Project.
  - enhancement: 3 compare mode for problem cases.
  - fix: Can't find other compilers that in the same folder with gcc.

Red Panda C++ Version 2.23

  - fix: When selection is availalbe, Ctrl+Click shouldn't jump to declaration/definition.
  - enhancement: Code completion for '->' operator on std iterators.
  - enhancement: Tooltip support for '->' operator on std iterators.
  - enhancement: Close other editors.
  - fix: Goto definition/Goto declaration/Info tips can't be correctly triggered when mouse pointer is at the last half character of current word.
  - fix: Use "/" as path seperator when starting app by double clicking c/c++ files in the explorer.
  - enhancement: differenciate -> and . when displaying completion suggestion infos.
  - enhancement: improve code completion for std iterators defined with "using namespace std"
  - enhancement: improve pointer calculation when inferencing type info
  - enhancement: improve parsing for multiple vars defined in one line
  - enhancement: improve parsing result for function parameters like 'Node (&node)[10]'
  - fix: Can't copy by ctrl+dray&drop to current selection's begin/end
  - enhancement: Support debug executable files generated by mingw-w64 gcc 13.1 and filepath contains non-ascii chars.
  - enhancement: When deleteing files in the files/project view, try moving to the trash bin instead.
  - fix: GNU assembly files (.s) are not shown in the files view.
  - fix: "typedef struct" that don't have definition of the struct is not correctly parsed.
  - enhancement: correctly highlight multiline raw string literals.
  - enhancement: correctly highlight multiline string literals.
  - change: remove "Assembly" color scheme item (it's not used anymore).
  - fix: crash when parsing files containing inline assembly code.
  - fix: crash when source files contains macro definitions like "#define cfun (cfun + 0)"
  - improvement: Correctly expands multi-line macros when parsing;
  - improvement: Correctly eppands macros when real param string contains '(' or  ')'.
  - enhancement: add "OI Wiki" and "turtle graphics tutorial" in help menu for zh_CN locale.
  - fix: Replace panel should be hidden after finding occurrencies.
  - enhancement: Show code completion suggestion after "typedef" and "const".
  - fix: GLFW project template.
  - fix: Inherited class/struct members are not correctly shown in the completion suggestions.
  - enhancement: Sort symbols by their declaration pos in the Class Browser, if not sort by alpha order.
  - fix: Keyword asm is not correctly parsed.
  - fix: Tips for problem is not correctly displayed.
  - enhancement: Folder mode in "File in files" dialog.
  - enhancement: When open a file, test if it contains binary contains.
  - enhancement: Correctly reformat C++ three-way comparision operator "<=>"
  - enhancement: Auto insert spaces between #include and <> when reformat
  - enhancement: Auto insert spaces between #include and "" when reformat
  - fix: Click editor's gutter won't toggle breakpoint in KDE debian 12 
  - fix: "Toggle breakpoint " in the editor gutter's context menu doesn't work.
  - fix: Shouldn't auto indent lines starts with "\\".
  - enhancement: When problem case's expected output is not too large (<= 5000 line), highlight text in the first different line in the expected output.
  - enhancement: Highlight text in the first different line using the error color.
  - enhancement: Add the option "redirect stderr to the Tools output panel" in the options dialog -> executor -> problem set page.
  - fix: Can't correctly uncomment multiple "//" comment lines that doesn't have spaces at linestarts.
  - fix: Autoindent for "{" is not correct.  
  - change: Don't print repeated values in gdb individually
  - enhancement: Don't show "\000" of string values in the debug local variables panel.

Red Panda C++ Version 2.22

  - fix: Crash at startup when current problem in the problem set is connected with source file.
  - fix: Double-clicking on touchpad can't select current word.
  - fix: foreach-loops are not correctly parsed.
  - fix: '^' is not correctly handled as operator.
  - fix: lambda expression  is not correctly handled.
  - fix: '__extension__' should be ignored when parsing C/C++ codes.
  - enhancement: show completion for return type of lambda expressions.
  - enhancement: support function arguments like "int (&t)[]"  
  - change: Don't show error dialog when bookmark/debug configuration json files are empty.
  - upgrade raylib to 4.5, raygui to 3.6  
  - enhancement: support -std=c++2d gcc parameter
  - fix: vertice shader(.vs) and fragment shader(.fs) files can't be openned by double click in the project browser.
  - enhancement: Add various menu items for cursor actions using Home/End/Page Up/Page Down keys.
  - enhancement: Filter names in the shortcut config page of options dialog.
  - fix: Typedef and using alias is not correctly handled in expression evaluation.

Red Panda C++ Version 2.21

  - change: The option "Check for stack smashing attacks (-fstack-protector)" is turned off by default in the Debug compiler set settings.
  - fix: Project makefile generated for C files is not correct.
  - fix: Horizontal scroll by touchpad is not working.
  - fix: Horizontal scroll by touchpad is inversed.
  - fix: Error message when save bookmarks.
  - enhancement: Auto skip ; and , when input.
  - enhancement: Add 'characters' column in the file properties dialog.
  - enhancement: Just keeping two digits after the decimal point for file size in the file properties dialog.

Red Panda C++ Version 2.20
 
  - change: Remove the compiler set option "Syntax error when object larger than"
  - fix: Projects created by some templates are not correct when editor's default encoding is not utf8.
  - fix: File/Project visit histories are not correctly saved when clearing.
  - fix: Octal numeric escape sequences is not correctly syntax highlighted.
  - enhancement: Refine suggestion info when try debug and the compiler settings are not correct.
  - enhancement: Open the options dialog/project options dialog when user want to correct compiler settings for debug.
  - enhancement: Open project's option dialog instead of the option dialog, when click the compiler set settings button in the toolbar and the current editor is for project.
  - enhancement: Reset project compile options when change compiler set in the project options dialog.

Red Panda C++ Version 2.19

  - fix: Crash when directive line ends with '\' and at the last line.
  - fix: The option "Minimal indent for a continuous conditional beloning to a conditional header:" for formatter is not correct.
  - fix: Crash when a project is removed from the disk while it is openned in RedPanda-C++.
  - fix: The option "Open CPU info dialog when signal received" can't be correctly set in the options dialog's debugger page.
  - fix: Crash when drag the selection beyond the end of the document.
  - enhancement: Drag the selection beyond the end of the document, and move/copy it beyond the last line.
  - enhancement: Open Containing folder will auto select the file in windows file explore.
  - fix: Class constructor & destructor is not correctly handled.
  - fix: Remove multiple files in the project panel is not correctly handled.
  - fix: Reformat code when select contents in column mode will mess up the document.
  - enhancement: Add "save as" icon to the toolbar.
  - enhancement: Use key sequences as shortcut to actions in the options dialog's environment->shortcut page.
  - change: Use ctrl+shift+S as the shortcut for "save as".
  - change: Use ctrl+K,ctrl+S as the shortcut for "save all".
  - fix: "Run all problem cases" with project is not correctly handled.
  - fix: When adding files to project and there'are duplicates, the warning info is not complete.
  - enhancement: Improve code completion suggestion for arrays.
  - fix: File's real encoding is not correctly calculated when save it using system default encoding.

Red Panda C++ Version 2.18

  - fix: macos icon size overgrown (by RigoLigo).
  - enhancement: Code completion for embedded stl containers.
  - enhancement: Slightly speed up code parsing.
  - enhancement: Sort header completion infos by suffix-trimmed filename.
  - fix: Code completion info for stl::map/std::unordered_map is not correct.
  - enhancement: Warn user and stop compile if project has missing files.
  - enhancement: Warn user when exit and save settings failed.
  - change: Remove compiler set options that's rarely used.
  - enhancement: Add option in the compiler set settings, to generate syntax error for large stack objects. （Enable for Debug settings by default)
  - enhancement: Add option in the compiler set settings, to generate protection code for stack smashing attack. （Enable for Debug settings by default)
  - enhancement: Add option in the compiler set settings, to enable address sanitizer. Not available in windows.（Enable for Debug settings by default)
  - fix: The comboxbox to input search keyword in the search dialog is case insensitive.
  - fix: The comboxbox to input replace text in the search dialog is case insensitive.
  - fix: The comboxbox to input search keyword in the search in files dialog is case insensitive.
  - fix: The comboxbox to input address expression in the debug panel's memory view is case insensitive.
  - fix: The comboxbox to input evaluation expression in the debug panel is case insensitive.
  - fix: The comboxbox to input replace text in the search panel is case insensitive.
  - fix: None initialized std::vector is not correctly displayed in the gdb of the gcc distributed with redpanda-c++ (Windows 64bit).
  - fix: Don't show completion info when input parameters for function definitions.
  - fix: Don't show function info tips when typing class variable definitions.
  - enhancement: Add option in the debug settings, to limit the length of the ouput generated by gdb for arrays.
  - enhancement: Show shortcut info in toolbar's tooltip.
  - change: Use F11 as the shortcut for "Run". (It's the old shortcut for "Compile&Run")
  - fix: Crash when directive line ends with '\' and at the last line.


Red Panda C++ Version 2.17

  - enhancement: Add X86_64 AVX/AVX instruction descriptions to asm syntaxer.
  - enhancement: Update x86 Assembly manual link to the newest website.
  - enhancement: Add "New Text File" in the File menu
  - enhancement: Add "address" in the memory view's mouse tip.
  - enhancement: Show mousetip for numbers in the GNU assembly file. 
  - enhancement: Open offline gnu as/x86 assembly manual if exists.
  - fix: Hex number with 'f' in not is not correctly colored.
  - fix: After project's default encoding is changed in the project options dialog, all project files' encoding are wrongly setted to the new encoding.(They should be "Project default")
  - enhancement: Make project's default encoding setting in the project options dialog more user friendly.
  - fix: In project options dialog's file page, Project's default encoding name is not updated when it's changed.
  - enhancement: Improve the compatibility with Dev-C++ for project configuations saved by Redpanda-C++.
  - enhancement: Syntax color support for binaray integer literals.
  - enhancement: Syntax color support for suffix in integer/float literals.
  - fix: Cpu info window is auto openned, when debug using gdb-server.
  - enhancement: Shift+Up in the first line will expand selection to the beginning of the line.
  - enhancement: Shift+Down in the last line will expand selection to the end of the line.
  - enhancement: If no selection, Ctrl+C (Copy) auto selects the current line and put the cursor to the beginning.
  - fix: Chinese characters in the source code is not correctly displayed in the CPU info window.
  - fix: Can't undo & save after copy by drag with mouse.
  - fix: '::' is not correctly handled when skip to next ':' in the parser.
  - fix: '::' is not correctly handled when parsing class definitions.
  - enhancement: Don't show operator overloading functions in the complete suggestions
  - enhancement: Correctly hanlde operator overloading functions like "operator ClassA"

Red Panda C++ Version 2.16

  - fix: Project files that not in the project folder is not correctly handled in makefile.
  - fix: Can't debug project when project is saved after it's compiled.
  - fix: Icons for buttons in the cpu info dialog is not correctly set.
  - fix: Can't locate the corresponding line in the generated asm file under linux.
  - enhancement: Add cfi directives for asm syntaxer in linux.
  - change: Editor option "Scroll past end of line" default to false.
  - emhancement: Improve display of disassembled codes in the cpu info dialog.
  - fix: Can't correctly parse function pointer var definition.
  - enhancement: Improve support for function pointer typedefs.
  - enhancement: Improve support for function pointer vars.
  - enhancement: When first display two editor panes, auto make them the same width
  - change: Don't rebuild the whole project when run/debug, if only contents of project unit file is modified.
  - fix: rebuild may not work, if project's parallel build option is enabled.
  - enhancement: Add "Close window" and "Move to other view" in the "Window" menu
  - enhancement: Auto open CPU info dialog, if the program in debug is stopped at a position that have no source file.
  - enhancement: "add watchpoint" when debug. It's hitted when the watch variable is modified, or it's out of scope.
  - enhancement: Switch current call stack frame in the CPU info dialog
  - fix: Shouldn't try evaluate value of the selection in the cpu info dialog.
  - enhancement: Show oct/bin/bin value in the memory view's tooltip.
  - fix: Hex float point literal is not correctly colored.
  - fix: Problem's memory limit unit can't be correctly saved.

Red Panda C++ Version 2.15

  - fix: Static class members is not correctly recognized as static.
  - fix: Function with reference type return value is not correctly parsed.
  - enhancement: Add description tooltips for x86 registers in the cpu info dialog.
  - fix: Search dialog shouldn't have "prompt when replace".
  - change: Default value for the debugger debugger panel "memory view's columns" is changed from 8 to 16.
  - change: Default value for the debugger debugger panel "memory view's rows" is changed from 8 to 16.
  - enhancement: Display hex value as ascii chars in the debugger panel memory view tab.
  - fix: Word on the last line's end can't be searched.
  - enhancement: Auto close other search/replace dialogs when start to search/replace.
  - change: Remove "prompt when replace" in the replace.
  - fix: Search/replace with regex is not correctly handled.
  - enhancement: Show descriptions mouse tip for assebmly instructions. (editor / cpu info dialog)
  - fix: When completing resigter names, an extra '%' is wrongly added.  
  - enhancement: Syntax check for assembly files.
  - enhancement: Add "Languages" page group in the options dialog.
  - enhancement: Add "ASM Generation" page in the options dialog.
  - change: Move "Custom C/C++ keywords" from group "Editor" to "Lanauges" in the options dialog.
  - change: Rename "Folder" page to "Folder / Reset default settings" in the options dialog.
  - enhancement: Generate asm with/without SEH directives.
  - enhancement: Generate asm using intel style/att style.
  - enhancement: make description for jump/cmov/setb instructions more explicit. (used for signed or unsigned)
  - fix: Lead and end spaces in search/replace text is wrongly trimmed.
  - change: Merge search and replace to one dialog.
  - fix: Search dialog's "Match whole word" option doesn't work with "Use Regular expresion".
  - fix：Search dialog's "Close after search" option doesn't work.
  - change: Fill the search dialog with the current selection if it's available.

Red Panda C++ Version 2.14

  - change: Remove all breakpoints of the current non-project file, when it is closed.
  - fix: Enum value defines is not correctly parsed.
  - enhancement: Use differenct source file for each language in project templates
  - fix: Ctrl+click is too sensitive.
  - enhancement: Check and remove all non-exist breakpoints before debug a project
  - change: Remove nasm support
  - change: Don't stop debug when breakpoint can't be set
  - fix: "Generate assembly" menu item is wrongly enabled for new GNU assembly files 
  - enhancement: New file templates for C / C++ / GAS files
  - enhancement: Keep project compile warning & error infos in the issues table, before project file is edited.

Red Panda C++ Version 2.13
  
  - fix: Only C/C++/GAS files can set breakpoints.
  - Enhancement: Don't show breakpoints/watch related menuitems in context menu for non-C/C++/GAS files.
  - Enhancement: Disable reformat code for non-C/C++ files.
  - Enhancement: Support C11 anonymous struct/union
  - fix: Can't debug when debug a file while other file has breakpoints
  - change: Don't save breakpoints for non-project files
  - Enhancement: Correctly init panel sizes when first run.

Red Panda C++ Version 2.12

  - fix: Can't correctly load project's custom compile options, if it contains more than one line contents.
  - fix: Crash when create or open txt files in project.
  - enhancement: Code folding for #if/#endif
  - enhancement: When folding "if", don't fold "else";
  - fix: Confirm if recompile, when start to debug and project files has modifications.
  - fix: Crash when debug project that has nasm files.
  - enhancement: Generate debug info for nasm files in Linux/MacOS.
  - enhancement: Compile/Run/Debug GAS source files.
  - enhancement: Compile/Debug GAS source files in project.
  - enhancement: Keyword completion for asm/GAS files.
  - enhancement: If GAS source file has "_start" label, compile it with "-nostartfiles".
  - fix: New non-saved filenames is wrongly saved in the last openfiles list.
  - fix: File is parsed before editor is fully created.
  - enhancement: New GAS File in the File Menu
  - change: rename "New File" to "New C/C++ File"    
  - change: The default disassemble style of CPU Dialog is "AT&T" now.
  - fix: Can't compile files with chinese characters in filenames using winlibs mingw gcc
  - fix: If current editor is empty, parser will parse the file's content on the disk instead from the editor.
  - fix: Can't show completion when cursor is after "char["
  - change: Don't confirm rebuild/recompile when run/debug.
  - fix: Can't parse enum values.
  - fix: Can't correctly show enum values in the class browser.
  - fix: Can't correctly create project, if template's encoding setting is not valid.
  - enhancement: New "embed assembly" template.
  - enhancement: New "Hello GAS" and "GAS and C" templates for linux and win64.
  - fix: Wrong selection position after delete in column mode.
  - enhancement: Syntax highlight and basic code completion for lua.
  - enhancement: Basic code completion for xmake.lua.
  - fix: Parser not correctly released if save a c file to non-c file.
  - enhancement: Improve auto indent for embedding no-brace statements like for-for-if.
  - enhancement: Toggle comment for asm/makefile/lua files.
  - enhancement: Delay for tooltips.
  - enhancement: "Tool tips delay" option in Options/editor/Tooltips
  - change: Remove "Compile & Run" menu item. It's replaced by "Run".
  - enhancement: Show "..." instead of "...}" when folding #if/#endif
  - fix: Correctly handle high-precision mouse wheel / touchpad in editors.
  - enhancement: Greatly reduce time to open/edit big files.
  - enhancement: Reduce flicker when editing big files. 
  - enhancement: If executable doesn't have symbol table, inform user and stop.
  - enhancement: If breakpoint is setted but executable doesn't have debug info ，inform user and stop.
  - enhancement: If current compiler set has "strip addition infos(-s)" enabled, inform user and stop.
  - enhancement: Auto create project custom executable folder if not existing.

Red Panda C++ Version 2.11

  - fix: Can't correctly handle definitions for "operator,"
  - enhancement: Auto suggest keyword "operator" when define functions.
  - enhancement: Differentiate class and constructors in syntax color and jupming to declarations.
  - enhancement: Improve parsing for operator overloading.
  - fix: Parser can't correctly differentiate function and var initialization.
  - fix: Respect encoding "Project default" when search/find occurrencies/open project units.
  - enhancement: Show progress dialog when search/find occurrencies in large projects.
  - enhancement: Improve auto indent.
  - enhancement: Change the way to calculate execution time.
  - enhancement: Auto reload openned project files that use "Project Default" as the encoding, when the project encoding setting is changed in the project options dialog.
  - fix: Correctly handle files whose name contains spaces in the generated makefile.
  - fix: Correctly handle custom obj folder in the generated makefile.
  - enhancement: Support compile asm files using nasm in the project.
  - fix: Project parser should not parse non-c/cpp files.
  - enhancement: Add "assembler" tab in the project options dialog's custom compiler parameters.
  - enhancement: Auto find nasm when detecting new compiler sets/adding gcc compiler sets.
  - fix: preprocessors is not correctly suggested.
  - fix: javadoc-style docstring is not correctly suggested
  - enhancement: Better syntax color for asm files.
  - enhancement: Add nasm.exe in the gcc distributed with RedPanda-CPP
  - enhancement: Add assembly templates 


Red Panda C++ Version 2.10

  - fix: When restored from minimization, info on statusbar not correctly restored.
  - enhancement: Changes of "auto backup editing contents" is applied immediately.
  - enhancement: Don't create temp backup for readonly files.
  - enhancement: Add "Help"/"Submit Iusses".
  - enhancement: Add "Help"/"Document" for Simplified Chinese users.
  - enhancement: Code Completion now respect compiler set's language standard settings.
  - enhancement: Save project files' real encoding;
  - enhancement: Use project files' real encoding information when generating the makefile.
  - fix: If buttons in the options dialog / compiler / compiler set page is pressed, they won't release.
  - enhancement: Confirm before remove a compiler set.
  - enhancement: If there is "cppreference.chm" or "cppreference-%locale_name%.chm"(like cppreference-zh_CN.chm) in the redpanda C++'s app folder, open it instead of the cppreference website.
  - enhancement: Use lldb-mi as the debugger.
  - enhancement: Set lldb-mi as the debugger program for clang, when finding compiler set in folders and gdb doesn't exist.
  - fix: Settings in Options/Tools/General is messed up when switching items in the list.
  - fix: Infos in the status bar not correctly updated when editor closed.
  - change: Project's encoding shouldn't be set to "auto detect"
  - fix: Can't correctly set project file's encoding back to 'UTF-8'/'ANSI' in the project options dialog/files setting page.
  - enhancement: Simplified chinese translations for encoding names.
  - fix: Crash when there are preprocessing directives like '#if 0/0' or '#if 0%0'
  - enhancement: Pause autosave timer when autosave new files.

Red Panda C++ Version 2.9

  - enhancement: set caret to the corresponding line in the editor after "run"/"generate assembly"
  - fix: syntax highlighting for cpp style line comment is not correct.
  - fix: Save may crash app if the encoding codec is failed to load.
  - enhancement: support open and save utf-16/utf-32 BOM files. (but gcc can't compile)
  - enhancement: Add "auto backup editing contents" option in options/editor/auto save. Turned off by default.
  - enhancement: If the "auto backup editing contents" option is turned on, auto save editing contents 3 seconds after input stopped. Auto delete when editor successfully closed)
  - fix: rename project file will wrongly set it's encoding to 'ASCII';
  - fix: Project's file encoding is wrongly set to 'AUTO' when load project.

Red Panda C++ Version 2.8

  - fix: Crash when editing makefile
  - enhancement: Add "Resources" in project option's dialog's custom compiler parameter page
  - fix: Crash while input using input method in makefile 
  - enhancement: "Run" / "Generate Assembly" for project source files
  - fix: Can't set project icon to "app.ico" in the project folder, if the project doesn't has icon.
  - fix: Resource compilation items is missing in the auto generated makefile, if the project's icon is removed and re-added.
  - fix: Action "Run all problem cases" is triggered twice by one clicked.
  - enhancement: "Switch Header/Source" in editor title bar context menu.
  - enhancement: "Toggle readonly" in the Edit menu.
  - fix: Error When save project units' encoding settings.
  - enhancement: Waiting for syntax parsers to finish before saving files, to prevent data lost caused by syntax parsering crash.
  - fix: Restore main window and cpu info window will set wrong font in the cpu info.
  - enhancement: Let encoding options in the statusbar more explicit.
  - fix: Crash when find occurrences in a project that has missing files.
  - enhancement: Print current selection can be used in the print dialog.
  - enhancement: Print syntax colored content.
  - enhancement: Correctly handle tab in the exported RTF.
  - change: Disable undo limit by default.
  - fix: "Goto declaration" / "Goto definition" / "Find occurences" not correctly disabled for non-c/c++ files.
  - fix: Can't save new file using filename with custom suffix.
  - fix: alt+shift+left/right can't select
  - fix: Input any content will exit column mode.
  - fix: Result of scope calculation not right if a for statement immediately follows another for statement.
  - fix: Function parameters that is pointer,reference or array can't be correctly parsed.
  - fix: In column mode, selection that contain lines with different length will cause error.
  - enhancement: Rename symbols won't remove all breakpoints/bookmarks
  - enhancement: Batch replace won't remove all breakpoints/bookmarks
  - enhancement: Execute parameters can be used in debug.
  - enhancement: Add "Open files in editor" in the search panel
  - enhancement: Auto disable the "in project" option in the "search in files" dialog, if no project is opened.
  - enhancement: Auto disable the "search again" button in the search panel if the current search history item is search in the project, and no project is opened.

Red Panda C++ Version 2.7

  - enhancement: Remove multiple problems in the problem set view
  - enhancement: Clear the problem view after a new problem set created
  - enhancement: "Trim trailing spaces" (Before saving a file) in options / editor / misc
  - enhancement: "Trim trailing spaces" in code menu
  - change: Don't auto disable compile and debug buttons for compiler sets that don't have compiler/debugger programs.
  - enhancement: Better error messages for missing compile/debug/make programs.
  - fix: Lost compiler set settings if a compiler set's bin dirs is empty.
  - enhancement: Better error message when trying to debug with Release compile set.
  - enhancement: Add missing space char color settings in color schemes
  - enhancement: Export FPS (free problem set) files.
  - enhancement: Run all cases button not correct disabled when no case exits.
  - enhancement: Speed up remove problems.
  - fix: "Compile" button disabled after app start with an empty new file.
  - enhancement: Don't add "-g3" option when generate assembely.
  - enhancement: Generate assembly is not correctly disabled when current file is not C/C++.
  - change: Disable  "Copy Limit" int "options"/"editor"/"Copy/Export" by default.
  - fix: Project's "static link" option is overwrited by global compiler set settings, when project options dialog is opened.
  - fix: Icon size not correct under macOS high DPI / zoom factor settings.
  - enhancement: "Icon zoom" in options / environment / appearance
  - enhancement: "Line Spacing" in options / editor / font
  - enhancement: "Show whitespaces" in options / editor / font
  - enhancement: Auto add "lib" to the output of static/dynamic library projects, if project name don't start with "lib".
  - fix: Makefile error when "Use precompiled header" is enabled in the project option dialog.
  - enhancement: "Convert HTML for - Input" / "Convert HTML for - Expected" in "Options" - "Executor" - "Problem Set"
  - fix: Unit for memory limit is not correctly loaded when open problem properties dialog.
  - enhancement: Auto open the properties dialog, after add a new problem.

Red Panda C++ Version 2.6

  - enhancement: Highlighter for makefiles
  - fix: QSortFilterProxyModel not correctly cleared when exiting and project closed. (ASSERT fails in DEBUG mode.)
  - enhancement: Windows installers now use UNICODE encoding.
  - fix: Can't correctly show code suggestions after "template <"
  - enhancement: Better code completion support for macros
  - fix: Paste not enabled when create a new file and system clipboard is empty.
  - enhancement: Auto rebuild when project's compiler set changed.
  - enhancement: When current file is the project's makefile, show project's compiler set in the toolbar.
  - enhancement: Prevent error of "del" to stop make when rebuild project.
  - enhancement: Import FPS (free problem set) files.
  - enhancement: Show current problem's description in the problem list's mouse tip.
  - enhancement: Show memory usage for problem cases (windows only).
  - enhancement: Show memory usage after console program exited.
  - fix: If clang and g++ are in the same folder, only the compiler sets for gcc are auto generated.
  - fix: Buttons in options -> compiler -> compiler set -> programs are not usable.
  - enhancement: Don't check existence of gcc/g++/make/gdb at startup.
  - enhancement: Auto disable "compile" button if gcc doesn't exist.
  - enhancement: Auto disable "debug" button if gdb doesn't exist.
  - enhancement: Auto disable "compile" button for project if make doesn't exist.
  - fix: Crash when scroll file which has more than 65535 lines.
  - fix: Can't scroll to lines greater than 65535.

Red Panda C++ Version 2.5

  - enhancement: New color scheme Monokai (contributed by 小龙Dev(XiaoLoong@github))
  - enhancemnet: Add "Reserve word for Types" item in color scheme
  - enhancement: Auto save / load problem set
  - enhancement: Project's custom compile include/lib/bin directory is under folder of the app, save them using the path relative to the app
  - enhancement: Slightly reduce memory usage   
  - enhancement: Options -> editor -> custom C/C++ type keywords page
  - change: Default value of option "Editors share one code analyzer" is ON
  - change: Default value of option "Auto clear symbols in hidden editors" is OFF
  - enhancement: Show completion suggest for "namespace" after "using"
  - fix: MinGW-w64 gcc displayed as "MinGW GCC"
  - enhancement: Deduce type info for "auto" in some simple cases for stl containers.
  - fix: Crash when no semicolon or left brace after the keyword "namespace"
  - fix: Can't correctly show completion suggest for type with template parameters
  - enhancement: Show compltion suggest for std::pair::first and std::pair second
  - enhancement: Disable "run" and "debug" actions when current project is static or dynamic library
  - enhancement: Add "Generate Assembly" in "Run" Menu
  - enhancement: Improve highlighter for asm
  - enhancement: Use asm highlighter in cpu window
  - fix: "AT&T" radio button not correctly checked in cpu window 
  - enhancement: Remove blank lines in the register list of cpu window.
  - fix: Cpu window's size not correctly saved, if it is not closed before app exits.
  - fix: Can't restore cpu window's splitter position.

Red Panda C++ Version 2.4

  - fix: Contents in class browser not correctly updated when close the last editor for project. 
  - fix: When all editors closed, switch browser mode dosen't correct update the class browser;
  - fix: "check when open/save" and "check when caret line changed" in Options Dialog / Editor / Syntax Check don't work
  - fix: Crash when editing a function at the end of file without ; or {
  - enhancement: Add the "parsing TODOs" option in Options Dialog / Editor / Misc
  - enhancement: Remove todos/bookmarks/breakpoints when deleting file from project
  - enhancement: Rename filenames in todos/bookmarks/breakpoints  when renaming project file
  - enhancement: Rename filenames in bookmarks/breakpoints after a file is save-ased.
  - fix: Can't goto definition of classes and namespaces displayed in the class browser on whole project mode.
  - fix: macro defines parsed before not correctly applied in the succeeding parse.
  - fix: function pointers not correctly handle in code parser;
  - fix: var assignment not correctly handled in code parser;
  - fix: function args not correctly handled in code parser;
  - fix: crash when alt+mouse drag selection
  - enhancement: show completion tips for when define a function that already has a declaration.
  - enhancement: Use relative paths to save project settings
  - fix: Layout for project options dialog's general page is not correct.
  - fix: modifitions in the project options dialogs's dll host page is not correctly saved.
  - enhancement: In the project options dialog, autoset the default folder in the openning dialog when choosing file/directory paths.
  - fix: Escape suquences like \uxxxx and \Uxxxxxxxx in strings are not correctly highlighted.
  - enhancement: Search / replace dialogs redesigned.
  - fix: inline functions are not correctly parsed;
  - fix: &operator= functions are not correctly parsed;
  - fix: Code Formatter's "add indent to continueous lines" option is not correctly saved.
  - fix: _Pragma is not correctly handled;
  - enhancement: improve parse result for STL <random>
  - change:  the default value for UI font size : 11
  - change:  the default value for add leading zeros to line numbers : false
  - upgrade integrated rturtle. fix: nothing is drawed when set background color to BLACK
  - upgrade integrate fmtlib. fix: imcompatible with GBK encoding

Red Panda C++ Version 2.3

  - fix: When start parsing and exit app, app may crash
  - enhancement: add "Allow parallel build" option in project option dialog's custom compile options page
  - fix: crash when rename project file
  - fix: When remove project file, symbols in it not correctly removed from code parser
  - fix: infos in class browser (structure panel) not correctly updated when add/create/remove/rename project files


Red Panda C++ Version 2.2

  - enhancement: basic code completion support for C++ lambdas
  - enhancement: slightly reduce parsing time
  - fix: Wrong charset name returned when saving file
  - fix: 'using =' / 'namespace =' not correctly handled
  - fix: Pressing '*' at begin of line will crash app
  - enhancement: switch header/source in editor's context menu
  - enhancement: base class dropdown list in new class dialog now works 
  - fix: Edting / show context menu when code analyzer is turned off may crash app.
  - fix: Show context menu when edting non c/c++ file may crash app.
  - fix: Project Options Dialog's Files panel will crash app.
  - fix: Memory usage of undo system is not correctly calculated, which may cause undo items lost
  - fix: Set max undo memory usage to 0 don't really remove the limit for undo
  - fix: Set max undo times to 0 don't really remove the limit for undo
  - fix: Keep the newest undo info regardless of undo memory usage
  - fix: inline functions not correctly handled by parser
  - fix: &operator= not correctly handled by parser

Red Panda C++ Version 2.1

  - fix: editors that not in the editing panel shouldn't trigger switch breakpoint
  - fix: editors that not in the editing panel shouldn't show context menu
  - enhancement: add "editors share one code parser" in "options" / "editor" / "code completion", to reduce memory usage.
        Turned off by default on PCs with memory > 4G; Force turned on PCs with memory < 1G.
  - enhancement: add "goto block start"/"goto block end" in "Code" menu
  - add fmtlib to the gcc compiler's lib distributed with RedPanda IDE windows version
  - add default autolink for fmtlib in Windows 
  - reduce size of the executable of win-git-askpass tool
  - change: remove "Optimize for the following machine" and "Optimize less, while maintaining full compatibility" options in the compiler setting panel, which are obseleted.
  - change: escape spaces in the executabe path under linux.
  - fix: Before run  a project's executable, we should check timestamp for project files AND modification states of files openned in editor.
  - change: Don't turn on "Show some more warnings (-Wextra)" option by default for DEBUG compiler set 
  - fix: Changes mainwindows's compiler set combobox not correctly handled for project
  - change: Don't localize autogenerated name for new files and new project (new msys2 gcc compiler can't correctly handle non-ascii chars in filenames)
  - change: rename "file" Menu -> "New Source File" to "New File" 

Red Panda C++ Version 2.0

  - redesign the project parser, more efficient and correct
  - enhancement: todo parser for project
  - fix: save/load bookmark doesn't work
  - fix: if project has custom makefile but not enabled, project won't auto generate makefile.
  - fix: File path of Issues in project compilation is relative, and can't be correctly marked in the editors.
  - fix: editor & class browser not correct updated when editor is switched but not focused
  - enhancement: show all project statements in the class browser
  - fix: namespace members defined in multiple places not correctly merged in the class browser
  - fix: correctly display statements whose parent is not in the current file
  - fix: statements is the class browser is correctly sorted
  - enhancement: Weither double click on the class browser should goto definition/declaration,  depends on the current cursor position
  - enhancement: keep current position in the class browser after contents modified
  - fix: "." and ".." in included header paths not correctly handled
  - reduce memory usage when deciding file types
  - enhancement: refresh project view for git status won't redraw project structure
  - enhancement: auto save project options after the compilerset option for project resetted 
  - enhancement: "." and ".." in paths of issues not correctly handled
  - enhancement: auto locate the last opened file in the project view after project creation
  - enhancement: separate compiler's language standard option for C / C++
  - fix: compiler settings not correctly handled when create makefile
  - enhancement: auto locate current open file in the project view panel
  - enhancement: when closing project, prevent all editors that belongs to the project check syntax and parse todos.
  - enhancement: add "auto reformat when saving codes" in "Options" / "Editor" / "Misc" (off by default)
  - enhancement: use "todo" and "fixme" as the keyword for TODO comments
  - fix: rules for obj missing in the makefile generated for project 
  - enhancement: before run a project'executable, check if there's project file  newer than the executable
  - enhancement: when create a new folder in the files view, auto select that folder and rename it
  - enhancement: when new header in the project view, auto select basename in the filename dialog
  - enhancement: when add file in the project view, auto select basename in the filename dialog
  - change: Don't generate localized filename when new header/add file in the project view
  - fix: Restore project's original compiler set if user choose 'No' in the confirm project compiler set change dialog.
  - fix: Encoding info in the status bar not correctly updated when save a new file
  - enhancement: auto sort TODO items 
  - fix: Correctly set file's real encoding to ASCII after saving
  - fix: selection's position not correctly set after input a char / insert string (and causes error under OVERWRITE mode)
  - fix: editors that not in the editing panel should not be syntax checked/ todo parsed/ code analyzed
  - fix: editors that not in the editing panel should not trigger breakpoint/bookmark/watch switch

Red Panda C++ Version 1.5

  - fix: project files that lies in project include folder is wrongly openned in Read-only mode
  - enhancement: add/new/remove/rename project files won't rebuild project tree
  - fix: gliches in UI's left panel in some OS
  - fix: correctly restore project layout when reopen it
  - change: new syntax for project layout files
  - change: clear tools output panel when start to compile
  - change: don't show syntax check messages in the tools output panel (to reduce longtime memory usage)
  - fix: minor memory leaks when set itemmodels
  - fix: threads for code parsing doesn't correctly released when parsing finished ( so and the parsers they use)
  - enhancement: save project's bookmark in it's own bookmark file
  - enhancement: project and non-project files use different bookmark view (auto switch when switch editors)
  - enhancement: auto merge when save bookmarks.
  - enhancement: add option "max undo memory usage" in the options / editor / misc page
  - fix: icons in options dialogs  not correctly updated when change icon set
  - enhancement: set compilation stage in the options / compiler set pages
  - enhancement: set custom compilation output suffix in the options / compiler set pages
  - enhancement: project and non-project files use different breakpoint and watchvar view (auto switch when not debugging and editor switched)
  - enhancement: save project's breakpoint and watchvar in it's own debug file.
  - enhancement: delete a watch expression don't reload who watch var view
  - enhancement: auto save/restore debug panel's current tab
  - fix: correctly restore left(explorer) panel's current tab
  - enhancement: auto close non-modified new editor after file/project openned;
  - fix: project files openned by double click in bookmark/breakpoint panel may cause app crash when closed.
  - fix: When open a project that's already openned, shouldn't close it.
  - enhancement: When open a project, let user choose weither open it in new window or replace the already openned project
  - fix: editor tooltip for #include_next is not correctly calculated
  - fix: ctrl+click on #include_next header name doesn't open the right file
  - enhancement: parser used for non-project C files won't search header files in C++ include folders.
  - fix: toggle block comment/delete to word begin/delete to word end are not correctly disabled when editor not open
  - fix: index out of range in cpp highlighter
  - fix: memory leak in code folding processing
  - change: add/remove/new project file won't save all openned project files.
  - fix: save all project files shouldn't trigger syntax check in inactive editors 

Red Panda C++ Version 1.4

  - fix: "Encode in UTF-8" is not correctly checked, when the editor is openned using UTF-8 encoding.
  - fix: crash when create non C/C++ source file in project
  - fix: can't open text project file in the editor
  - change: when create non-text project file, don't auto open it
  - fix: the project compiler options is not correctly read  when open old dev-c++ project 
  - fix: astyle.exe can't correctly format files that using non-ascii identifier
  - fix: when "cleary symbol table of hidden editors" is turned on, content in the editor reshown is not correctly parsed

Red Panda C++ Version 1.3

  - enhancement: don't parse all openned files when start up
  - enhancement: don't parse files when close all and exit
  - change: reduce time intervals for selection by mouse
  - enhancement: change orders of the problems in the problem set panel by drag&drop
  - enhancement: change orders of the problem cases in the problem panel by drag&drop
  - fix: the size of horizontal caret is wrong

Red Panda C++ Version 1.2

  - enhancement: Portuguese Translation ( Thanks for crcpucmg@github)
  - fix: files in network drive is opened in readonly mode
  - change: reorganization templates in subfolders
  - enhancement: create template from project
  - fix: can't correctly set project icon
  - fix: can't set shortcut that contains shift and non-alphabet characters

Red Panda C++ Version 1.1.6

  - fix: block indent doesn't work
  - fix: selection is not correctly set after input in column mode 
  - fix: in #if, defined without () not correctly processed
  - enhancement: don't show cpp defines when editing c files
  - enhancement: choose default language when first run
  - fix: Drag&Drop no correctly disabled for readonly editors
  - enhancement: disable column mode in readonly editors
  - fix: inefficient loop when render long lines
  - fix: indents for "default" are not the same with "case"
  - fix: (wrongly) use the default font to calculate  non-ascii characters' width
  - change: switch positions of problem case output and expected output

Red Panda C++ Version 1.1.5

  - change: uncheck "hide unsupported files" in files view shouldn't gray out non-c files
  - enhancement: double clicking a non-text file in the files view, will open it with external program
  - enhancement: double clicking a non-text file in the project's view, will open it with external program
  - fix: correctly update the start postion of selection after code completion
  - enhancement: add a demo template for raylib/rdrawing predefined colors
  - enhancement: add select current word command in the Selection menu
  - change: add Selection menu
  - enhancement: add memory view rows/columns settings in the settings dialog -> debugger -> general panel
  - enhancement: add "Go to Line..." in the Code menu
  - fix: "Timeout for problem case" can't be rechecked, in the Settings Dialog -> executor -> problem set panel.
  - fix: bug in the project template
  - change: sort local identifiers before keywords in the auto completion popup
  - fix: can't create folder in files view, if nothing is selected
  - fix: can't find the gcc compiler, if there are gcc and clang compilers in the same folder

Red Panda C++ Version 1.1.4

  - enhancement: prohibit move selection up/down under column mode
  - enhancement: prohibit move selection up/down when the last line in selection is a folded code blocks
  - enhancement: check validity of selection in column mode when moving caret by keyboard
  - enhancement: check validity of selection in column mode when moving caret by mouse
  - enhancement: only allow insert linebreak at the end of folded code block
  - enhancement: only allow delete whole folded code block
  - refactor of undo system
  - fix: calculation of the code block ranges when inserting/deleting
  - fix: undo chains
  - enhancement: prevent group undo when caret position changed
  - fix: undo link break may lose leading spaces
  - fix: correctly restore editor's modified status when undo/redo
  - enhancement: set current index to the folder after new folder created in the files view
  - enhancement: resort files in the files view after rename

Red Panda C++ Version 1.1.3

  - fix: wrong auto indent calculation for comments
  - enhancement: position caret at end of the line of folded code block
  - enhancement: copy the whole folded code block
  - enhancement: delete the whole folded code block
  - fix: correctly update the folding state of code block, when deleted
  - change: just show one function hint for overloaded functions
  - update raylib to 4.2-dev
  - update raylib-drawing to 1.1
  - add "raylib manual" in the help menu

Red Panda C++ Version 1.1.2
  - enhancement: use different color to differenciate folder and headers in completion popup window
  - enhancement: auto add "/" to folder when completing #include headers
  - enhancement: add the option "Set Encoding for the Executable" to project's compiler options
  - fix: can't correctly compile when link params are seperated by line breaks
  - fix: select all shouldn't set file's modified flag
  - enhancement: add (return)type info for functions/varaibles/typedefs in the class browser panel
  - enhancement: autolink add "force utf8" property (mainly for raylib)
  - change: position caret to (1,1) when create a new file using editor's new file template

Red Panda C++ Version 1.1.1
  - enhancement: adjust the appearance of problem case's input/output/expected control
  - change: swap position of problem case's output and expected input controls
  - enhancement: when problem case panel is positioned at right, problem case's input, output and expected controls is layouted vertically
  - enhancement: add ignore spaces checkbox in problem cases panel
  - fix: can't paste contents copied from Clion/IDEA/PyCharm
  - fix: project don't have compiler set bin folder setting
  - fix: when run/debug the executable, add current compiler set's bin folders to path
  - fix: when open in shell, add current compiler set's bin folders to path
  - fix: when debug the executable using gdb server, add current compiler set's bin folders to path
  - fix: reduce height of the message panel when dragging from right to bottom
  - fix: when messages panel is docked at right, its width not correctly restored when restart.

Red Panda C++ Version 1.1.0
  - enhancement: when ctrl+mouse cursor hovered an identifier or header name, use underline to highlight it
  - enhancement: mark editor as modified, if the editing file is changed by other applications.
  - enhancement: When the editing files is changed by other applications, only show one notification dialog for each file.
  - fix: c files added to a project will be compiled as c++ file.
  - enhancement: restore caret position after batch replace
  - enhancement: rename in files view's context menu
  - enhancement: delete in files view's context menu
  - change: drag&drop in files view default to move
  - fix: rename macro doesn't work in project
  - fix: undo doesn't work correctly after rename symbole & reformat
  - fix: can't remove a shortcut
  - enhancement: hide all menu actions in the option dialog's shortcut panel
  - enhancement: add 'run all problem cases' / 'run current problem case' / 'batch set cases' to the option dialog's shortcut panel
  - enhancement: more templates for raylib
  - fix: compiler settings not correctly saved

Red Panda C++ Version 1.0.10
  - fix: modify watch doesn't work
  - fix: make behavior consistent in adding compiler bindirs to Path (thanks for brokencuph@github)
  - enhancement: basic MacOS support ( thanks for RigoLigoRLC@github)
  - fix: #define followed by tab not correctly parsed
  - enhancement: don't auto add () when completing C++ io manipulators ( std::endl, std::fixed, etc.)
  - fix: can't goto to definition of std::endl
  - fix: errors in the calculation of cut limit
  - enhancement: new turtle library based on raylib ( so it can be used under linux)
  - fix: autolink calculation not stable

Red Panda C++ Version 1.0.9
  - fix: selection in column mode not correctly drawn when has wide chars in it
  - fix: delete & insert in column mode not correctly handled
  - fix: input with ime in column mode not correctly handled
  - fix: copy & paste in column mode not correctly handled
  - fix: crash when project name is selected in the project view and try create new project file
  - change: panels can be relocated
  - fix: tab icon not correct restore when hide and show a panel
  - fix: the hiding state of the tools output panel is not correctly saved
  - enhancement: add "toggle explorer panel" and "toggle messages panel" in "view" menu
  - fix: cursor is wrongly positioned when insert code snippets that don't have placeholders
  - fix: "run current cases" dosen't correctly display real output 

Red Panda C++ Version 1.0.8
  - enhancement: auto complete '#undef'
  - enhancement: redesign components for compiler commandline arguments processing
  - fix: selection calculation error when editing in column mode
  - enhancement: add compiler commandline argument for "-E" (only preprocessing)
  - enhancement: auto set output suffix to ".expanded.cpp" when compiler commandline argument for "-E" is turned on
  - enhancement: auto set output suffix to ".s" when compiler commandline argument for "-S" is turned on
  - enhancement: show error message when user set a shortcut that's already being used.
  - enhancement: adjust scheme colors for "dark" and "high contrast" themes
  - enhancement: can debug files that has non-ascii chars in its path and is compiled by clang
  - fix: when debugging project, default compiler set is wrongly used

Red Panda C++ Version 1.0.7
  - change: use Shift+Enter to break line
  - change: highlight whole #define statement using one color
  - enhancement: don't highlight '\' as error
  - enhancement: hide add charset  option in project options dialog's compiler set page, when project compiler set is clang
  - fix: When generating project's makefile for clang, don't add -fexec-charset / -finput-charset command line options
  - fix: index of the longest line not correctly updated when inputting with auto completion open
  - enhancement: support UTF-8 BOM files
  - enhancement: add new tool button for "compiler options"
  - fix: keyword 'final' in inhertid class definition is not correctly processed
  - change: stop generating 'profile' compiler set

Red Panda C++ Version 1.0.6
  - fix: gcc compiler set name is not correct in Linux
  - enhancement: hide add charset option when the currect compiler set is clang
  - enhancement: auto check the c project option in the new project dialog
  - change: use "app.ico" as default name for the project icon file
  - fix: c file should use CC to build in the auto generated makefile
  - enhancement: package script for msys2 clang
  - enhancement: auto set problem case's expected output file which has "ans" as the suffix, when batch set cases
  - fix: use utf8 as the encoding for clang's error output
  - fix: correctly parse link error message for clang
  
Red Panda C++ Version 1.0.5
  - enhancement: add autolink and project template for sqlite3
  - enhancement: add sqlite3 lib to the gcc in distribution
  - enhancement: improve the matching of function declaration and definitions
  - fix: research button doesn't show find in files dialog
  - enhancement: add project template for libmysqlclient(libmariadbclient)
  - enhancement: add libmysqlclient to the x86-64 version gcc in distribution
  - enhancement: select and delete multiple watches
  - enhancement: add project templates for tcp server / tcp client
  - enhancement: only show function tips when cursor is after ',' or '('.
  - enhancement: when auto complete function names, only append '(' if before identifier or "/'
  - update highconstrast icon set
  - fix: index of the longest line not correctly updated when insert/delete multiple lines ( which will cause selection errors)
  
Red Panda C++ Version 1.0.4
  - fix: hide function tips, when move or resize the main window
  - enhancement: add help link for regular expression in search dialog
  - enhancement: remember current problem set's filename
  - enhancement: F1 shorcut opens offcial website
  - enhancement: don't auto complete '(', if the next non-space char is '(' or ident char
  - enhancement: if a project's unit encoding is the same with project's encoding, don't save its encoding
  - fix: files will be saved to default encoding inspite of its original encoding
  - fix: parenthesis skip doesn't work when editing non-c/c++ files
  - enhancement: prefer local headers over system headers when complete #include header path
  - fix: tab/shift+tab not correctly handled in options dialog's code template page
  - enhancement: batch set cases ( in problem case table's context menu )
  - enhancement: add Portugese translation
  - fix: crash when eval statements like "fsm::stack fsm;"
  - enhancement: add Traditional Chinese translation
  - fix: index of the longest line not correctly updated ( which will cause selection errors)
  - fix: scroll bar not correctly updated when collapse/uncollapse folders
  - fix: parse error for definition of functions whose return type is pointer
  - enhancement: add library in project option dialog's compile options page

Red Panda C++ Version 1.0.3
  - fix: when oj problem grabbed by competitive companion received,
    the app is restored to normal state, no matter it's current state.
  - enhancement: input shortcut in the option dialog's general -> shortcut page by pressing keys.
  - enhancement: shift+ctrl+down/up to move currenlt selection lines up / down
  - fix: can't compile under linux
  - enhancement: support Devcie Pixel Ratio ( for linux )
  - fix: crash when editing txt file and input symbol at the beginning of a line
  - fix: ctrl+shift+end doesn't select
  - fix: don't show tips in the editor, when selecting by mouse
  - fix: auto syntax check doesn't work for new files
  - change: don't auto jump to the first syntax error location when compile
  - enhancement: don't show folders that doesn't contain files in the project view
  - enhancement: redesigned new project unit dialog
  - fix: some dialog's icon not correctly set
  - fix: can't build project that has source files in subfolders
  - fix: can't build project that has custom object folder
  - fix: buttons in the project option dialog's output page don't work
  - fix: don't add non-project header files to makefile's object rules
  - change: add glm library in the integrated gcc

Red Panda C++ Version 1.0.2
  - enhancement: press tab in column mode won't exit column mode
  - enhancement: refine behavior of undo input space char
  - enhancement: better display when input with IM under column mode
  - enhancement: better display current lines under column mode
  - change: test to use utf-8 as the default encoding (prepare to use libclang to implement parser)
  - fix: auto syntax check fail, if the file is not gbk and includes files encoded with utf8
  - enhancement: timeout for problem case test
  - enhancement: slightly reduce start up time
  - enhancement: use icon to indicate missing project files in the project view
  - enhancement: display problem case running time 
  - enhancement: set problem case input/expected output file
  - enhancement: auto position cursor in expected with output's cursor
  - enhancement: display line number in problem case's input/output/expected input controls
  - enhancement: only tag the first inconstantency when running problem case, to greatly reduce compare & display time
  - fix: can't stop a freeze program that has stdin redirected.
  - enhancement: context menu for problem cases table 
  - fix: error in auto generate makefile under linux
  - fix: when open a project, and it's missing compiler set getten reset, it's modification flag is not correctly set.
  - fix: vector vars can't be expanded in the watch panel
  - change: use qt's mingw 8.1 (32bit) and 11.2 (64bit) in distributions, to provide better compatibility with simplified chinese windows.
  - fix: crash when rename an openned file, and choose "no" when ask if keep the editor open
  - change: only auto complete symbol '(' when at line end, or there are spaces or right ')' '}' ']'after it
  - fix: mouse drag may fail when start drag at the right half of the selection's last character

Red Panda C++ Version 1.0.1
  - fix: only convert project icon file when it's filename doesn't end with ".ico"
  - fix: hide function tip when scroll
  - fix: short cut for goto definition/declaration doesn't work
  - enhancement: press alt to switch to column selection mode while selection by mouse dragging in editor
  - fix: order for parameters generated by auto link may not correct
  - fix: corresponding '>' not correctly removed when deleting '<' in #include line 
  - enhancement: shortcut for goto definition/declaration
  - change: ctrl+click symbol will goto definition, instead of got declaration
  - fix: when size of undo items is greater than the limit, old items should be poped in group
  - enhancement: max undo size in option dialog's editor->misc tab
  - fix: when editor font is too small, fold signs on the gutter are not correctly displayed
  - fix: expand fold signs on the gutter are not correct
  - enhancement: auto restore mainwindow when open files in one instance
  - fix: the problem & problem set panel can't be correctly , if problem set is enabled
  - fix: disable code completion doesn't correctly disable project parser
  - enhancement: slightly reduce memory usage for code parser
  - enhancement: switch capslock won't cancel code completion
  - enhancement: double click on item in code completion list will use it to complete
  - fix: goto declaration by ctrl+click will incorrectly select contents
  - fix: input may cause error, if selection in column mode and begin/end at the same column
  - enhancement: draw cursor for column mode
  - enahcnement: edit/delete in multiline ( column mode), press ese to exit

Red Panda C++ Version 1.0.0
  - fix: calculation for code snippets's tab stop positions is not correct
  - fix: Refresh files view shouldn'tchange open/save dialog's default folder
  - enhancement: "locate in files view" will request user's confirmation when change the working folder
  - enhancement: adjust tab order in the find dialog
  - enhancement: highlight hits in the find panel's result list
  - enhancement: optimize startup time
  - fix: batch replace in file doesn't respect item check states in the find panel
  - enhancement: option for default file encoding in "option" dialog's "editor"->"misc" tab
  - enhancement: auto detect "gbk" encoding when running in zh_CN locale under Linux
  - enhancement: disable encoding submenu when editor closed
  - enhancement: clear infos in the status bar when editor closed
  - fix: wrong selection when drag & dropped in editor
  - enhancement: toggle block comment
  - fix: syntax color of #include header filenames not correct
  - enhancement: disable "code completion" will disable enhanced syntax highlight
  - enhancement: match bracket
  - enhancement: **Linux** convert to "gbk"/"gb18030" encodings when run under "zh_CN" locale
  - fix: when no selection, copy/cut should auto select whole line with the line break
  - fix: redo cut with no selection while make whole line selected
  - fix: correctly reset caret when redo cut with no selection
  - enhancement: close editor when middle button clicked on it's title tab
  - fix: error when insert text in column mode 
  - fix: error when delete contents in column mode on lines that has wide-chars
  - fix: error when create folder in files view
  - fix: "ok" button should be disabled when no template selected in new project dialog
  - fix: saveas an openned project file shouldn't be treated as rename
  - enhancement: auto add parentheis when complete function like MARCOs
  - fix: wrong font size of exported RTF file 
  - fix: correct tokenize statements like "using ::memcpy";
  - fix: wrong font size of exported HTML file 
  - fix: parse error in avxintrin.h 
  - fix: switch disassembly mode doesn't update contents
  - fix: if there is a Red Panda C++ process running program, other Red Panda C++ processes can't run program correctly.
  - enhancement: ctrl+enter insert a new line at the end of current line
  - enhancement: create file in files view
  - fix: hits in the search view not correctly displayed (overlapped with others)
  - enhancement: auto convert project icon to ico format
  - fix: correctly reparse modified project files when rename symbol
  - change: remove shortcuts for line/column mode

Red Panda C++ Version 0.14.5
  - fix: the "gnu c++ 20" option in compiler set options is wrong
  - enhancement: option "open files in the same red panda C++ instance", in options->environment->file associations
  - enhancement: hide unsupported files in files view
  - fix: can't correctly set break conditions
  - fix: crash when copy to non-c files
  - fix: fonts in cpu window is not correctly set, when dpi changed
  - enhancement: enable group undo
  - enhancement: add option "hide symbols start with underscore" and "hide synbols start with two underscore"
  - fix: can't rename project files that not openned in editor
  - enhancement: group undo will stop at spaces
  - fix: menu font size is wrong when dpi changed
  - enhancement: better processing of symbol completion
  - enhancement: better support of ligatures
  - enhancement: use the expression evaluation logic to handle "goto declaration"/"goto definition" 
  - enhancement: reduce startup time by about 1 second.
  - enhancement: add option "mouse selection/drag scroll speed" in the options dialog's "Editor" / "general" tab.
  - fix: the scroll speed of mouse selection/drag is too fast.
  - fix: the scroll behavior of mouse dragging on the editor's edge is not correct
  - fix: calculation of caret position is not in consistence.
  - fix: undo one symbol completion as a whole operation
  - fix: crash when open a project that contains custom folder
  - enhancement: symbol completion when editor has selection 
  - fix: save project's layout shouldn't modify the project file
  - enhancement: use expression processing in syntax highlighting for identifiers
  - fix: if a function's declaration can't be found, it will be wrongly highlighted as variable
  - change: "locate in files view" won't change the working folder, if current file is in subfolders of the working folder
  - enhancement: hide function tips, when input method is visible

Red Panda C++ Version 0.14.4
  - enhancement: git - log
  - fix: error in templates
  - enhancement: git - reset
  - fix: header completion error when header name contains '+'
  - enhancement: clear history in file -> recent menu
  - enhancement: close project in project view's context menu
  - enhancement: auto find compiler sets when run for the first time
  - enhancement: git - remotes
  - enhancement: rename "open folder" to "choose working folder"
  - enhancement: let user choose app theme when first run
  - enhancement: git - pull / push / fetch

Red Panda C++ Version 0.14.3
  - fix: wrong code completion font size, when screen dpi changed
  - enhancement: replace Files View Panel's path lineedit control with combo box
  - enhancement: custome icons for project view
  - fix: convert to encoding setting in compiler set option not correctly handled
  - change: rename "compile log" panel to "tools output"
  - fix: debug panel can't be correctly show/hide
  - enhancement: redesign tools output's context menu, add "clear" menu item
  - enhancement: tools -> git  in the options dialog
  - enhancement: auto detect git in PATH
  - enhancement: git - create repository
  - enhancement: git - add files
  - enhancement: git - commit
  - enhancement: git - restore
  - enhancement: git - branch / switch
  - enhancement: git - merge
  - fix: compiler set index not correctly saved, when remove compiler sets in options dialog
  - enhancement: when create a repository in a project, auto add it's files to the repository
  - enhancement: when add files to project, auto add it to git (if the project has a git repository)
  - enhancement: when save a file, and it's under files view's current folder,  auto add it to git (if it has a git repository)
  - enhancement: new file icons for high contrast icon set
  - fix: left and bottom panel size not correct when DPI changed
  - fix: icons in files view not changed, when icon set is changed
  

Red Panda C++ Version 0.14.2
  - enhancement: file system view mode for project
  - enhancement: remove / rename / create new folder in the files view
  - fix: crash when there are catch blocks in the upper most scope
  - fix: can't read project templates when path has non-ascii chars
  - fix: huge build size for c++ files

Red Panda C++ Version 0.14.1
  - enhancement: custom theme
  - fix: failed to show function tip, when there are parameters having '[' and ']'
  - enhancement: display localized theme name in the option dialog
  - enhancement: show custom theme folder in options dialog -> enviroment -> folders
  - enhancement: display localzed icon set name in the option dialog
  - enhancement: new sky blue icon set, contributed by Alan-CRL
  - enhancement: show caret at once, when edition finished
  - enhancement: new header dialog for project
  - enhancement: new contrast icon set, contributed by Alan-CRL
  - enhancement: new contrast theme, contributed by Alan-CRL
  - enhancement: theme now have default icon set
  - fix: wrong icons for file associations
  - fix: editor's font size set by ctrl+mouse wheel will be reset by open the option dialog
  - fix: actions not correctly disabled when compile
  - fix: can't differentiate disabled and enabled buttons, when using contrast icon set
  - fix: when running problem cases, the output textbox might be wrongly cleared.
  - fix: typo error in the parser
  - fix: typing after symbols like 'std::string' shouldn't show code completion suggestions

Red Panda C++ Version 0.14.0
  - enhancement: custom icon set ( in the configuration folder)
  - enhancement: show custom icon set folder in options -> enviroment -> folders 
  - enhancement: new class ( to project) wizard
  - enhancement: greatly speed up code completion 
  - fix: code folding calculation not correct when some codes are folded and editing after them
  - enhancement: code completion ui redesigned
  - fix: mainwindow action's short cut doesn't work,  if the action is not in menu or toolbar
  - fix: when run all cases for a problem, processing of output is slow

Red Panda C++ Version 0.13.4
  - fix: when copy comments, don't auto indent
  - enhancement: auto add a new line when press enter between '/*' and '*/'
  - fix: code completion popup won't show  members of 'this'
  - fix: can't show private & protected members of 'this'
  - fix: function name like 'A::B' is not correctly parsed
  - fix: static members are not correct shown after Classname + '::'
  - enhancement: show parameter tips for class constructors
  - enhancement: when there are tips showing, don't show mouse tips
  - enhancement: setting non-ascii font for editors
  - enhancement: correct handle windows dpi change event
  - enhancement: code completion find words with char in the middle

Red Panda C++ Version 0.13.3
  - enhancement: restore editor position after rename symbol
  - enhancement: restore editor position after reformat code
  - fix: If project's compiler set is not the same with the default compiler set, parser for the project doesn't use the project's compiler set
  - fix: If project's compiler set is not the same with the default compiler set, auto openned project's file will use wrong compiler set to do syntax check.
  - change: symbols that exactly match are sorted to the front in the code suggestion popup list
  - fix: symbols defind locally should be sorted to the front in the code suggestion popup list
  - fix: when show function tips, can't correctly calcuate the current position in the function param list
  - fix: app will become very slow when processing very long lines.
  - enhancement: If console pauser doesn't exist, warn and stop running programs.
  - fix: app crash when ctrl+click on a #include statement that point to a directory instead of header file.
  - fix: ctrl+click on the enum value will jump to the wrong line in it's definition file
  - fix: line info in the mouse tip of statement not correct
  - fix: editor crash when no highlighter is assigned (the editing file is a not c/cpp source file);
  - fix: ')' not correctly skip in the editor when no highlighter is assigned (the editing file is a not c/cpp source file);
  - fix: Undo in the editor will lose line indents when no highlighter is assigned (the editing file is a not c/cpp source file);
  - enhancement: highlighter for GLSL (OpenGL Shading Language)
  - add a new template for raylib shader apps
  - fix: project files' charset settings doesn't work correctly
  - enhancement: add exec charset option to compiler set settings
  - enhancement: delete to word begin /delete to word end
  - fix: when open a file, all blank lines's indents are removed.
  - fix: indent lines displayed at wrong position, when there are folded lines
  - fix: if editor's active line color is disabled, caret's position may not be correct redrawn
  - fix: insert code snippets will crash, if current compiler set's include dir list is not empty and lib dir list is empty
  - fix: search around option can't be disabled
  - enhancement: show a confirm dialog when search/replace around
  - enhancement: auto zoom ui when screen's zoom factor changed (windows)
  - enhancement: parser not called when open a file, if option "clean parser symbols when hidden" is turned on.
  
Red Panda C++ Version 0.13.2
  - fix: "delete and exit" button in the environtment / folder option page doesn't work correctly 
  - fix: crash when closing the options dialog under Ubuntu 20.04 LTS ( no memory leak now)
  - enhancement: can add non-code file in templates
  - enhancement: if there's no selection when copy/cut, select currect line by default
  - enhancement: support ligatures in fonts like fira code ( disabled by default, can be turned on in options dialog's editor font page)
  - enhancement: add "minimum id length required to show code completion" to the options dialog's editor code completion page
  - enhancement: modify values in the memory view while debugging
  - enhancement: auto update watch, local and memory view after expression evaluated
  - enhancement: auto update watch, local and memory view after memory modified
  - enhancement: modify values in the watch view by double click
  - fix: crash when refactor symbol and cursor is at the end of the identifier
  - fix: refactor symbol doesn't work for 1-length identifiers
  - enhancement: redirect stdio to a file while debugging ( must use gdb server mode to debug)
  - fix: parser can't correctly handle variable definitions that don't have spaces like 'int*x';
  - fix: parser can't correctly handle function parameters like 'int *x' 
  - fix: caret dispears when at '\t' under Windows  7
  - enhancement: ctrl+up/down scrolls in the editor
  - enhancement: add "wrap around" option to find/replace
  - fix: project's icon setting is not correctly saved
  - fix: project's type setting won't be saved
  - fix: If project's compiler set is not the same with the default compiler set, auto openned project's file will use wrong compiler set to do syntax check.
  - fix: open a project file through "File"->"Open" will not correctly connect it with the project internally
  - fix: wrong project program directory parameter is sent to the debugger
  - enhancement: better behavior of mouse tips
  - fix: in linux, projects no need of winres to be built

Red Panda C++ Version 0.13.1
 - enhancement: support localization info in project templates
 - change: template / project files use utf-8 encoding instead of ANSI
 - fix: .rc file shouldn't be syntax checked
 - enhancement: auto save/restore size of the new project dialog
 - fix: new project dialog's tab bar should fill all empty spaces
 - enhancement: add raylib to autolinks
 - enhancement: distribute raylib with integrated gcc

Red Panda C++ Version 0.12.7
 - change: make current build system follow FHS specifications
 - fix: crash when close settings dialog in Ubuntu 20.04 (but we'll leak memory now...)
 - enhancement: add raylib.h to autolink
 - fix: shouldn't generate default autolink settings in linux
 - fix: shouldn't auto add /bin/gcc to compiler sets
 - fix: if a dir duplicates in PATH, don't add it to compiler sets repeatedly
 - enhancement: add "--sanitize=address" to compile option in the Debug compiler set in Linux 
 - enhancement: auto sort files in the project view

Red Panda C++ Version 0.12.6
 - fix: heartbeat for gdb server async command shouldn't disable actions
 - fix: problem cases doesn't use svg icons
 - fix: problem's title info not updated after running cases 
 - enhancement: open the corresponding source file from problem's context menu
 - fix: debugger's "continue" button not correctly disabled
 - change: use libicu instead of ConvertUTF.c under Linux
 - change depends to qt 5.12 instead of 5.15

Red Panda C++ Version 0.12.5
 - fix: compile error in linux
 - fix: can't receive gdb async output for commands
 - fix: can't reformat code
 - enhancement: add option for setting astyle path
 - fix: wrong file wildcard (*.*) in linux
 - fix: open terminal in linux
 - fix: wrong executable filename for source files in linux
 - enhancement: console pauser for linux 
 - enhancement: redirect input to program in linux
 - enhancement: detach pausing console window
 - rename to Red Pand C++

Version 0.12.4 For Dev-C++ 7 Beta
 - change: add copyright infos to each source file
 - fix: watch and local infos not updated when changing current frame in the call stack panel
 - enhancement: pause the debugging program (The debugger should work under gdb server mode, which is turned off by default in windows)

Version 0.12.3 For Dev-C++ 7 Beta
 - enhancement: basic linux compatibility
 - enhancement: debug with gdb server

Version 0.12.2 For Dev-C++ 7 Beta
 - enhancement: auto find compiler sets in the PATH 
 - change: path for iconsets
 - enhancement: select icon sets in options dialog ( but we  have only 1 icon set now...)

Version 0.12.1 For Dev-C++ 7 Beta
 - fix: error when drag&drop in editors

Version 0.12.0 For Dev-C++ 7 Beta
 - enhancement: enable run/debug/compile when console program finished but pausing.

Version 0.11.5 For Dev-C++ 7 Beta
 - fix: step into instruction and step over instruction not correctly disabled when cpu dialog is created
 - enhancement: icons in all dialogs auto change size with fonts 
 - enhancement: save/restore sizes of CPU dialog and settings dialog

Version 0.11.4 For Dev-C++ 7 Beta
 - fix: compiler set's custom link parameters  not used when compiling
 - fix: code completion doesn't work when input inside () or []
 - fix: auto indent processing error when input '{' in the middle of if statement
 - fix: left and right gutter offset settings not  correctly saved
 - fix: symbol completion for '<>' in the preprocessor line not work
 - enhancement: new svg icons set
 - enhancement: the size of icons in the main window zooms with font size

Version 0.11.3 For Dev-C++ 7 Beta
 - fix: use pixel size for fonts, to fit different dpi in multiple displays
 - enhancement: use the new expression parser to parse info for tips
 - enhancement: better highlight processing for preprocess directives 
 - enhancement: use the new expression parser to implement rename symbol
 - fix: rename symbol shouldn't remove empty lines

Version 0.11.2 For Dev-C++ 7 Beta
 - fix: button "run all problem cases" not disabled when compiling or debugging
 - enhancement: set font for problem case input/output textedits
 - enhancement: when run program with problem cases, updates output immediately (note: stdout of the program running with problem cases is fully buffered,
 so we need to fflush after each time output to stdout, or use setbuf(stdout,NULL) to turn the buffer off)
 - fix: current line of the disassembly in the cpu window not correctly setted
 - enhancement: add "step into one machine instruction" and "step over one machine instruction" in the cpu window
 - fix: can't correctly set TDM-GCC compiler
 - fix: auto add 32-bit compiler sets for TDM64-GCC

Version 0.11.1 For Dev-C++ 7 Beta
 - enhancement: Problem's test case shouldn't accept rich text inputs
 - enhancement: recalc layout info for code editors when dpi changed

Version 0.11.0 For Dev-C++ 7 Beta
 - enhancement: redesign the expression parser for code completion
 - fix: "make as default language" option in the project wizard doesn't work
 - fix: "ake as default language" option in the project wizard doesn't work
 - fix: typo errors in settings dialog
 - enhancement: console pauser clears STDIN buffer before show "press any key to continue..."
 - fix: path in macros should use system's path separator
 - fix: custom tools doesn't work
 - enhancement: add a demo for custom tool 

Version 0.10.4 For Dev-C++ 7 Beta
 - fix: can't correctly undo/redo indent 
 - fix: can't correctly undo/redo unindent
 - change: press tab when there are selections will do indent
 - change: press shift+tab when there are selections will do unindent
 - enhancement: press home will switch between begin of line and the position of fisrt non-space char
 - enhancement: press end will switch between end of line and the position of last non-space char 
 - enhancement: use "Microsoft Yahei" as the default UI font whe running in Simplified Chinese Windows

Version 0.10.3 For Dev-C++ 7 Beta
 - enhancement: treat files ended with ".C" or ".CPP"  as C++ files
 - enhancement: add option "ignore spaces when validating problem cases" to the "Executor"/"Problem Set" option tab.

Version 0.10.2 For Dev-C++ 7 Beta
 - fix: select by mouse can't correctly set mouse's column position
 - fix: dragging out of the editor and back will cause error
 - fix: dragging text from lines in the front to lines back will cause error
 - fix: dragging text onto itself should do nothing
 - fix：license info in the about dialog should be readonly
 - enhancement: change project name in the project view

Version 0.10.1 For Dev-C++ 7 Beta
 - fix: can't correctly expand watch expression that has spaces in it
 - fix: can't correctly display stl containers in watch
 - fix: the last line in the debug console is not correctly displayed
 - enhancement: scroll while dragging text in the editor
 - fix: dragging out of the editor shouldn't reset the caret back 

Version 0.10.0 For Dev-C++ 7 Beta
 - enhancement: use gdb/mi interface to  communicate with gdb debug session
 - enhancement: better display of watch vars
 - fix: project's modified flag not cleared after saved

Version 0.9.4 For Dev-C++ 7 Beta
 - fix: code formatter's "indent type" option not correctly saved

Version 0.9.3 For Dev-C++ 7 Beta
 - fix: the count in the title of issues view isn't correct
 - fix: columns calculation not correct when paint lines containing chinese characters
 - fix: restore caret position after reformat code
 - enhancement: ask user to rebuild project, when run/debug the project and it has been modified
 - fix: correct set the enabled state of "delete line"/"insert line"/"delete word"/"delete to BOL"/"delete to EOL" menu items
 - fix: undo "delete word"/"delete to BOL"/"delete to EOL" correct reset caret position

Version 0.9.2 For Dev-C++ 7 Beta
 - fix: gutter of the disassembly code control in the cpu info dialog is grayed
 - fix: problem set & problem views not correctly hidden when disabled in the executor / problem set options 
 - fix: executor / problem set options not correctly saved
 - fix: option "Move caret to the first non-space char in the current line when press HOME key" dosen't work fine.
 - fix: ctrl+left can't correctly move to the beginning of the last word
 - enhancement: add "delete line"/"duplicate line"/"delete word"/"delete to EOL"/"delete to BOL" in the edit menu
 - fix: crash when run "Project" / "Clean Make files"
 - fix: when make project and del non-existing files, shouldn't show error messages

Version 0.9.1 For Dev-C++ 7 Beta
 - enhancement: code completion suggestion for "__func__" variable
 - fix: ide failed to start, if there are errors in the compiler set settings
 - fix: numpad's enter key doesn't work
 - enhancement: code completion suggestion for phrase after long/short/signed/unsigned
 - enhancement: save/load default projects folder
 - enhancement: add editor general options "highlight current word" and "highlight matching braces"

Version 0.9.0 For Dev-C++ 7 Beta
 - fix: control keys in the numpad doesn't work in the editor
 - fix: project layout infos are wrongly saved to registry 
 - fix: project layout infos are not correctly saved/loaded

Version 0.8.11 For Dev-C++ 7 Beta
 - fix: text color for cpu info dialog not correctly setted

Version 0.8.10 For Dev-C++ 7 Beta
 - fix: Shouldn't update auto link settings, if the header name to be modified is unchanged
 - fix: add unit to project not correctly set new unit file's encoding
 - fix: correctly set encoding for the new added project unit file
 - fix: if there's a project openned, new file should ask user if he want to add the new file to the project
 - fix: when adding a file openned in the editor to the project, properties of it are not correctly setted.
 - enhancement: when remove a file from the project, also ask if user want to remove it from disk
 - fix: double click a project's .dev file in the Files panel should load the project

Version 0.8.9 For Dev-C++ 7 Beta
 - fix: text color of labels in statusbar not correctly updated when change theme

Version 0.8.8 For Dev-C++ 7 Beta
 - enhancement: drag & drop text in the editor
 - enhancement: auto calcuate caret line size basing on font size
 - enhancement: shift+mouse wheel to scroll horizontally 
 - fix: greatly reduces paste time 
 - fix: auto indent shouldn't use preprocessor's indent to calculate 
 - fix: option "don't add leading zeros to line numbers" not work
 - fix: "collapse all" and "uncollapse all" doesn't work

Version 0.8.7 For Dev-C++ 7 Beta
 - enhancement: auto indent line to column 1 when enter '#' at beginning of line
 - fix: when enter '{' or '}' at beginning of line, auto indent will remove all contents of the line
 - fix: auto indent should be turned off when reformat code
 - fix: auto indent should be turned off when replace in code 

Version 0.8.6 For Dev-C++ 7 Beta
 - enhancement: greatly reduces memory usage for symbol parsing ( memory needed for bits/stdc++.h reduced from 150m+ to 80m+)
 - fix: currect compiler set not correctly updated when switch between normal file and project file
 - fix: editor auto save settings not saved and applied
 - fix: only auto save files that has new modifications 
 - fix: correctly auto save files with it's own name

Version 0.8.5 For Dev-C++ 7 Beta
 - enhancement: use lighter color to draw menu seperators
 - enhancement: differentiate selected and unselected tab bars

Version 0.8.4 For Dev-C++ 7 Beta
 - enhancement: auto save/load the default open folder in the configuration file
 - fix: shouldn't auto add '()' when char succeeding the completed function name is '('
 - fix: can't show code completion popup if symbol is proceed with an operator '~' ( and it's not a destructor)
 - fix: can't show code completion popup when define MACRO
 - fix: can't debug files with chinese characters in the path

Version 0.8.3 For Dev-C++ 7 Beta
 - enhancement: View menu
 - enhancement: hide/show statusbar
 - enhancement: hide/show left/bottom tool window bars
 - enhancement: hide/show individual left/bottom tool window

Version 0.8.2 For Dev-C++ 7 Beta
 - fix: highlighter can't correctly find the end of ANSI C-style Comments
 - enhancement: add default color scheme to themes. Change theme option will change color scheme too.
 - fix: when changing options in the option dialog's color scheme panle, color of the demo editor won't be not correctly updated
 - enhancement: auto clear parsed symbols when the editor is hidden ( to reduce memory usage of un-active editors)
 - fix: when inputing in the editor, correctly set the position of the input method panel
 - fix: correctly display watch & local variable names when debugging

Version 0.8.1 For Dev-C++ 7 Beta
 - fix: ConsolePaurser.exe only exits when press ENTER
 - fix: input/output/expected textedit in the problem view shouldn't autowrap lines
 - fix: Red Panda C++ will freeze when receiving contents from Competitve Companion in chrome/edge
 - enhancement: when problem from competitive companion received, activate RedPanda C++ if it's minimized.
 - enhancement: when problem from competitive companion received, show the problem and problem set views.
 - enhancement: set problem's answer source file 
 - enhancement: open the problem's answer source file in editor
 - fix: if the proceeding line ends with ':' in comments, current line should not indent
 - enhancement: right click the problem set name label to rename it
 - change: memory view and locals view use debug console's font settings
 - fix: one line 'while' statement dosen't correctly indents
 - fix: line start with  '{' that follow an un-ended 'if'/'for' statement is not correctly un-indented
 - fix: multi-line comments indents calculation
 - fix: Installer should install the app in "program files", not "program files (x86)"
 - fix: symbol completion for '/*' not work
 - fix: javadoc-style docstring indents calculation
 - fix: indents calculation for the line succeeding "*/"

Version 0.8 For Dev-C++ 7 Beta
 - fix: find in the current file is not correcly saved in the search history
 - fix: hit info not correctly displayed in the search result view
 - fix: If find in files found no hits, search result view will not be shown.
 - fix: wront indents when paste one line content
 - fix: Results of "find symbol usage" in project not correctly set in the search result view
 - change: turn on gcc compiler's "-pipe" option by default, to use pipe instead of temp files in compiliation (and make the life of SSD longer)
 - fix: correctly save input histories for the find combo box in the Find dialog
 - fix: can't correctly test if it's not running in green mode

Version 0.7.8
 - enhancement: In problem view's output control, indicates which line is different with the expected
 - fix: current input/expected not correctly applied when save/run problem cases
 - fix: colors of the syntax issues view are not correctly set using the current color sheme
 - change: The error color of color scheme "vs code" 
 - add: "C Reference" in the help menu
 - fix: Custom editor colors shouldn't be tested for high contrast with the default background color
 - fix: Custom color settings not correctly displayed in the options widget
 - enhancement: add hit counts in the search result view
 - fix: editor actions' state not correctly updated after close editors.
 - fix: When replace in the editor, "Yes to All" and "No" button doesn't work correctly.
 - fix: crash when editing non-c/c++ files
 - enhancement: set the alpha value of scheme colors
 - enhancement: can use symbols' own foreground color to draw selection or the current line
 - enhancement: can use different colors to highlight the current word and the selections
 - enhancement: can set editor's default background / foreground color. They must be setted to make the custom color schemes correctly.
 - enhancement: can set the color for the current line's number in the gutter
 - all predefined color schemes updated. 
 - enhancement: check syntax/parse symbols when modifed and cursor's line changed.
 - enhancement: edit problem properties
 - enhancement: show problem description in the problem name lable's tooltip

Version 0.7.7
 - enhancement: Problem Set 
 - enhancement: Competitive Companion Support
 - change: "save" action will be enabled no matter contents in the current editor is modified or not
 - fix: focus not correctly set when the current editor is closed
 - fix: can't parse old c-style enum variable definition like "enum Test test;"
 - fix: remove the file change monitor if it's remove from the disk
 - fix: don't test if a file is writable before save to it (because qt can't do that test reliably).
 - fix: when search in project, files opened for search shouldn't be parsed for symbols.
 - fix: when search in project, the search history is not correctly updated.

Version 0.7.6
 - change: don't auto insert a new line when input an enter between '(' and ')' or between '[' and ']' (indent instead)
 - enhancement: the line containing '}' will use the indents of the matching '{' line, instead of just unindent one level
 - enhancement: the line containing 'public:' / 'private:' / 'protected:' / 'case *:' will use of indents of the surrounding '{' line, instead of just unindent one level
 - enhancement: correctly handle auto indents for multi-level embedding complex statements like 'for(...) if (...) printf();
 - change: Don't use 'pause' in the console pauser, in case of privilege problems.
 - enhancement: correctly handle auto indents for statement span many lines;
 - enhancment: only use colors have good contrasts with the background in the class browser and code completion suggestion window
 - fix: bottom and left panel properties not correctly saved when hiding the main window
 - fix: When debugging, if value of the variable pointed by the mouse cursor is too long, tooltip will fill the whole screen.

Version 0.7.5
 - enhancement: more accurate auto indent calculation
 - change: remove "add indent" option in the editor general options widget ( It's merged with "auto indent" option)
 - enhancement: auto insert a new line when input an enter between '(' and ')' or between '[' and ']'
 - fix: correctly updates cursor position when pasting from clipboard
 - enhancement: auto unindent when input protected: public: private: case *:
 - enhancement: can use PageDown / PageUp / Home / End to scroll in the auto completion popup

Version 0.7.4
 - fix: when debug a project, and have breakpoints that not in opened editors, dev-cpp will crash
 - fix: when a file is parsing in background, exit dev-cpp will crash
 - fix: "tab to spaces" option in the editor general options widget doesn't work
 - fix: when remove all breakpoints in the debug breakpoint view,  debug tags in the opened editors are not correctly updated.
 - change: when start debuging, show local view instead of the debug console.
 - update bundled compiler to msys2 mingw-w64 gcc 11.2 and gdb 10.2
 - update bundled xege to the lastest git build

Version 0.7.3
 - enhancement: icons in project view
 - fix: sometimes option widget will show confirm dialog even not changed
 - enhancement: only editor area will receive file drop events
 - enhancement: change project file's folder by drag and drop in the project view
 - enhancement: open project file by drag it to the editor area
 - fix: the "add bookmark" menu item is not correctly disabled on a bookmarked line
 - enhancement: "use utf8 by default" in editor's misc setting
 - fix: syntax issues not correctly cleared when the file was saved as another name.
 - enhancement: when running a program, redirect a data file to its stdin
 - fix: can't correctly handle '&&' and '||' in the #if directive (and correctly parse windows.h header file)
 - fix: crash when create an empty project
 - fix: syntax issues' filepath info not correct when build projects 
 - fix: compiler autolinks options widget don't show autolink infos
 - fix: autolink parameters are repeated when compile single files
 - enhancement: prompt for filename when create new project unit file
 - fix: options not correctly set when change compiler set in the project settings
 - change: reset compiler settings when change the project compiler set
 - enhancement: use project's compiler set type info to find a nearest system compiler set, when the project compiler set is not valid.
 - fix: toolbar's compiler set info not correctly updated when change it in the project settings dialog.

Version 0.7.2
 - fix: rainbow parenthesis stop functioning when change editor's general options
 - fix: issue count not correctly displayed when syntax check/compile finished
 - fix: function declaration's parameters not correctly parsed, if it have a definition which have different parameter names
 - fix: file path seperator used in the app is not unified, and cause errors somtimes.


Version 0.7.1
 - fix: can't add bookmark at a breakpoint line
 - fix: app name in the title bar not translated
 - use new app icon

Version 0.7.0
 - fix: Backspace still works in readonly mode
 - fix: save as file dialog's operation mode is not correct
 - enhancement: fill indents in the editor (Turned off by default)
 - enhancement: new file template
 - fix: when an editor is created, its caret will be displayed even it doesn't have focus
 - enhancement: set mouse wheel scroll speed in the editor general option tab ( 3 lines by default)
 - fix: don't highlight '#' with spaces preceeding it as error
 - fix: correctly handle integer with 'L' suffix in #if directives ( so <thread> can be correctly parsed )
 - enhancement: bookmark view
 - enhancement: autosave/load bookmarks
 - enhancement: autosave/load breakpoints 
 - enhancement: autosave/load watches
 - implement: files view
 - fix: app's title not update when editor closed

Version 0.6.8
 - enhancement: add link to cppreference in the help menu
 - fix: add mutex lock to prevent editor crash in rare conditions
 - fix: In the create project dialog, the browser button doesn't work
 - enhancement: use QStyle to implement the dark style, and better control of the style's look and feel 
 - enhancement: add link to EGE website, if locale is zh_CN

Version 0.6.7
 - fix: messages send to the gdb process's standard error are not received
 - adjust: the max value of the debug console's vertical scrollbar.
 - fix: shfit+click not correctly set selection's end
 - fix: ctrl+home/end not correctly set cursor to start/end of the editor
 - enhancement: click the encoding info in the statusbar will show encoding menu

Version 0.6.6
 - fix: crash when create new file
 - implement: two editor view

Version 0.6.5
 - implement: export as rtf / export as html
 - fix: the contents copied/exported are not correctly syntax colored
 - fix: stop execution if the source file is not compiled and user choose not to compile it
 - fix: not correctly parse gdb's output
 - fix: path not correctly setted for the debugger process
 - fix: indent line not correctly drawed
 - enhancement: use rainbox color to draw indent guide lines
 - implement: highlight matching brackets

Version 0.6.4
 - fix: code completion popup not show after '->' inputted
 - fix: font styles in the color scheme settings not in effect
 - fix: editor's font style shouldn't affect gutter's font style
 - change: enable copy as HTML by default
 - fix: unneeded empty lines when copy as HTML

Version 0.6.3
 - fix: should use c++ syntax to check ".h" files
 - fix: can't copy contents in a readonly editor
 - fix: project's file not correctly syntaxed when open in editor
 - libturtle update: add fill() / setBackgroundColor() /setBackgroundImage() functions
 - fix: code fold calculation not correct, when editing code
 - fix: can't correctly find definition of the symbols in namespace
    
Version 0.6.2 
 - fix: The Enter key in the numpad doesn't work
 - fix: The compiled executable not fully write to the disk before run it
 - fix: settings object not correctly released when exit
 - fix: shouldn't check syntax when save modifications before compiling
 - fix: shouldn't scroll to the end of the last line when update compile logs
 - fix: can't debug project

Version 0.6.1
 - fix: editor deadlock

Version 0.6.0
 - fix: old data not displayed when editing code snippets
 - fix: shift-tab for unindent not work
 - fix: can't save code snippets modifications
 - fix: errors in code snippet processing
 - change: auto open a new editor at start
 - enhancement: todo view
 - add: about dialog
 - implement: correctly recognize clang (msys2 build)
 - enhancement: don't add encoding options when using clang to compile (clang only support utf-8)
 - enhancement: find occurence in project
 - implement: rename symbol in file
 - enhancement: replace in files
 - enhancement: rename symbol in project (using search symbol occurence and replace in files)
 - fix: search in files
 - implement: register file associations
 - implement: when startup , open file provided by command line options
 - implement: open files pasted by clipboard
 - fix: code fold parsing not correct
 - enhancement: support #include_next (and clang libc++)
 - fix:  hide popup windows when the editor is closed
 - enhancement: show pinyin when input chinese characters
 - fix: add mutex lock to prevent rare conditions when editor is modifying and the content is read
 - fix: makefile generated for static / dynamic library projects not right
 - fix: editors disappeared when close/close all
 - implement: config shortcuts
 - implement: handle windows logout message
 - fix: editor's inproject property not correctly setted (and may cause devcpp to crash when close project)
 - implement: print
 - implement: tools configuration
 - implement: default settings for code formatter
 - implement: remove all custom settings

Version 0.5.0
 - enhancement: support C++ using type alias;
 - fix: when press shift, completion popu window will hide
 - enhancement: options in debugger setting widget, to skip system/project/custom header&project files when step into
 - fix: icon not correctly displayed for global variables in the class browser 
 - enhancement: more charset selection in the edit menu
 - fix: can't correctly get system default encoding name when save file
 - fix: Tokenizer can't correctly handle array parameters
 - fix: debug actions enabled states not correct updated when processing debug mouse tooltips
 - enhancement: redesign charset selection in the project options dialog's file widget
 - fix: can't correctly load last open files / project with non-asii characters in path
 - fix: can't coorectly load last open project
 - fix: can't coorectly show code completion for array elements
 - enhancement: show caret when show code/header completions
 - fix: correctly display pointer info in watch console
 - implement: search in project
 - enhancement: view memory when debugging
 - implement: symbol usage count
 - implement: user code snippet / template
 - implement: auto generate javadoc-style docstring for functions
 - enhancement: use up/down key to navigate function parameter tooltip
 - enhancement: press esc to close function parameter tooltip
 - enhancement: code suggestion for unicode identifiers
 - implement: context menu for debug console
 - fix: errors in debug console
 - fix: speed up the parsing process of debugger
 - ehancement: check if debugger path contains non-ascii characters (this will prevent it from work

Version 0.2.1
 - fix: crash when load last opens

Version 0.2
 - fix : header file completion stop work when input '.'
 - change: continue to run / debug if there are compiling warnings (but no errors)
 - enhancement: auto load last open files at start
 - enhancement: class browser syntax colors and icons
 - enhancement: function tips
 - enhancement: project support
 - enhancement: paint color editor use system palette's disabled group color
 - fix: add watch not work when there's no editor openned;
 - enhancement: rainbow parenthesis
 - enhancement: run executable with parameters
 - add: widget for function tips
 - enhancement: options for editor tooltips
 - fix: editor folder process error<|MERGE_RESOLUTION|>--- conflicted
+++ resolved
@@ -62,16 +62,13 @@
   - change: Invert scroll direction in horizontal, like in vertical.
   - enhancement: Show type completion info after 'const' and 'volatile'
   - fix: Caret unseen when move to a long line end by press END.
-<<<<<<< HEAD
-  - fix: Can't correctly retrieve function parameters type.
-=======
   - fix: No icons for inherited class private members.
   - fix: Ctrl+Return insert linebreak shouldn't scroll unnecessarilly.
   - enhancement: Move caret to line begin would scroll to the begin if possible.
   - fix: Filename in tables in the debug panel are not correctly eroded.
   - enhancement: Tooltip info for the stacktrace table in the debug panel.
   - fix: '*=' is treadted as '*' when parsing. 
->>>>>>> e308ccb6
+  - fix: Can't correctly retrieve function parameters type.
 
 Red Panda C++ Version 2.26
   - enhancement: Code suggestion for embedded std::vectors.
