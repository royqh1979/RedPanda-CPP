--- conflicted
+++ resolved
@@ -11,15 +11,11 @@
   - enhancement: Don't force fixed-width when using non fixed-width fonts.
   - change: Replace non-ascii font with fallback font.
   - enhancement: Display ascii control chars.
-<<<<<<< HEAD
-  - fix: Parser: invalidating file may break class inheritance infos.
+  - fix: Parser: invalidating file may lost class inheritance infos.
+  - fix: Function argument infos are not correctly parsed.
   - enhancement: Migrate external calls from command string to argv array to improve safety and security.
   - enhancement: Support POSIX shell-like escaping in user inputs for compiler arguments.
   - fix: (Hopefully) properly escape filenames and arguments in makefile generation.
-=======
-  - fix: Parser: invalidating file may lost class inheritance infos.
-  - fix: Function argument infos are not correctly parsed.
->>>>>>> 85efc86c
 
 Red Panda C++ Version 2.26
   - enhancement: Code suggestion for embedded std::vectors.
