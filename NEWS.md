Red Panda C++ Version 3.4
  - enhancement: Auto hide option "Auto clear parsed symbols when editor hidden" if "editors share one parser" is unchecked.
<<<<<<< HEAD
  - fix: Syntax color doesn't work in the code snippet option page.
  - fix: GAS template page dosen't has syntax color. (by xccfcpd@github.com)
=======
  - fix: Autoindent not correct for else clause.
>>>>>>> 4f1e2a87
  
Red Panda C++ Version 3.3
  - enhancement: Auto indent contents in parenthesis.
  - fix: Use "/" instead of "\" in the path of compile target. 
  - fix: Qt 6 version crashed when debug.
  - enhancement: Auto scale the main ui & choose theme dialog at the first run.
  - fix: crash on statements like "x::a x;"
  - enhancement: support literal operators.
  - enhancement: Auto detect windows OEM code page in options / compiler / compiler set auto convert encoding option combobox.
  - enhancement: Show oem codpages in compiler setting's encoding combobox.
  - enhancement: niXman version MinGW GCC 14.2 compatibility.
  - fix: Can't show definitions in iconv.h in the completion list.
  - fix: Color scheme's "Indent Guide Line" item is not used by the editor.
  - fix: "Indent Guide Line" item doesn't show in the option / editor / color scheme page.
  - fix: Remove not used option "indent guide line" in the option / editor / general page. 
  - enhancement: New option in "Environment" / "Appearance". To prevent mouse wheel change combobox's current selection.
  - enhancement: Add "Rainbow indents"/"Rainbow indent guides" options in the option / editor / color scheme page.
  - enhancement: Manually select file type.
  - enhancement: When ctrl+click to open a C/C++ header file not suffixed with .h/.hh/.hpp etc., auto set its type to C/C++ header.
  - enhancement: Add the option "Clear symbols in hidden source files" in option / environment / performance. (Turned on by default)
  - enhancement: Treat .tcc file as C/C++ header file.
  - enhancement: Save encoding / filetype /context file infos of last openned files.
  - fix: Class browser is empty when ctrl+click to open a file.
  - fix: Only press space key can exit consolepauser in linux. (by CyanoHao)
  - fix: command line parameter escaping for consolepauser in windows. (by CyanoHao)
  - enhancement: Localization for consolepauser.
  - fix: Debugger not responding when debugging with gdb > 14.
  - enhancement: Run programs in WSL.
  - enhancement: Generate GIMPLE.
  - enhancement: Russian Translation (by melkorbsd@github)
  - fix: Can't select/delete files in the project panel.
  - fix: Erroneous PageDown/PageUp when "Can scroll to the last line of teh top edge of the editor" is disabled
  - fix: fix: Selecting too long causes the search dialog too wide for the screen to display (by VEXLife@github)
  - enhancement: Generate Preprocessed file.
  - enhancement: Save readonly state for files openned in last session.
  - fix: Redo/Undo actions are not correctly enabled in some cases.
  - fix: Can't paste content after switching off ReadOnly mode.
  - fix: Find next doesn't work.
  - fix: Don't show actions non-shortcut-table in options/environment/shortcut page.
  - fix: make "Open File in the containing folder" shortcut-able.
  - fix: auto indent calculation dosen't correct if there are multiple parenthesis in one line.
  - fix: Auto indent calculation for multi-line string is not correct
  - fix: Crash when parsing "a::x" and a is not correcly defined.
  - Change: Auto check "Start from the cursor" after search "start from entire scope"
  
Red Panda C++ Version 3.2

  - change: The way to calcuate astyle path.
  - fix: Scroll bar arrow size not correct in the dark themes.
  - fix: Don't auto scroll to the caret after undo/redo.
  - fix: "bits/stdc++" is not openned in readonly mode.
  - fix: astyle path error when reformat.
  - fix: Slow when paste/replace bulk contents.
  - fix: Crash in windows 7. (by CyanoHao)
  - fix: While Control is pressed, can't start Drag&Drop by mouse.
  - enhancement: Auto detect gdb ACP (by CyanoHao)
  - fix:  When debugging project, the executing source file is not auto switched to. （#476）
  - enhancement: Support Raw string literal with LR/UR/uR/u8R prefix.
  - change: Copy/Export as html using less restrictive header.
  - enhancement: Better gcc info detection (by CyanoHao)
  - enhancement: Copy/Export as html with line numbers.
  - enhancement: Ctrl+Drag/Drop to copy contents.
  - enhancement: Don't display big input data file for problem cases. 
  - fix: Can't switch to RedPanda-Cpp  by clicking on the application title bar when the options dialog is open.
  - fix: Drag&Drop folder to IDE should be prohibited.
  - fix: After dragging IDE to another screen that don't have the same DPI with the previous one, icon size are not correct.
  - enhancement: Add copy compiler set tools button in the options dialog / compiler set panel.
  - fix: Functions in seperate editing files all displayed in the function prototype list.
  - enhancement: When debugging and the current stop position is not in source files, auto focus to the stack trace panel.
  - enhancement: Adjust margin of the Search/Replace Dialog.
  - enhancement: When Search/Replace invoked, auto focus the find inputbox. 
  - fix: Problem case limit settings not correctly loaded.
  - fix: Edit and switch editor out quickly may leave function tip wrongly appeared.
  - fix: The function parameters' order in the generated doxygen doclet is wrong.
  - enhancement: If current compiler set's compiler / debugger / make path is wrong, show a warning message box.
  - enhancement: Display a cross before compiler set that has errors in compiler / debugger / make path.
  - enhancement: Display a warning message if no compiler set is found at the first time RedPanda C++ runs.
  - fix: Can't find the single word if the caret is inside it.
  - fix: Search Dialog always returns to center each time starting a search.

Red Panda C++ Version 3.1

  - fix: Can't correctly select in column mode.
  - fix: Can't correctly parse template parameters that contains "->", like "std::queue<std::function<auto()->void>>";
  - fix: Shouldn't warn "xxx.s is modifed" when "Generate assembly" is rerun.
  - fix: Shouldn't warn "Makefile is modifed" when "View Makefile" is rerun.
  - fix: In compiler options page, Can't save default stack size to 0MB.
  - enhancement: Support national flag emojis.
  - fix: Visibility for the interrupt action is not correctly updated.
  - enhancement: Handle problems info from competitive-companion in background thread.
  - enhancement: Handle time/memory limits in problems info from competitive-companion in background thread.
  - enhancement: When problems info from competitive-companion received, show tips in the status bar.  
  - fix: Layout for function tips.
  - enhancement: More elements in the demo of editor color theme optiont page.
  - fix: Mingw32-make doesn't work correctly if there are bash in the path.
  - fix: All color scheme names are incorrectly displayed as bold, if the current one is a customed one.
  - fix: Variables defined by using alias can't show completion info.
  - enhancement: Support operator() overload.
  - change: rename all "ansi" encoding to "system default".

Red Panda C++ Version 3.0

  - enhancement: New chinese translation for invalid filename messagebox. (by XY0797@github.com)
  - enhancement: Limit the minimum font size in options dialog to 5. (by XY0797@github.com)
  - enhancement: After a new file is created in filesystem panel, auto select and rename it. (by XY0797@github.com)
  - enhancement: Select file basename when rename in the filesystem panel. (by XY0797@github.com)
  - change: Don't use "Microsoft Yahei" as the default non-ascii font in non-chinese environment.
  - enhancement: Support unicode characters > 0xFFFF
  - enhancement: Support unicode ZWJ and ZWNJ.
  - enhancement: Support unicode combining characters.
  - enhancement: Don't force fixed-width when using non fixed-width fonts.
  - change: Replace non-ascii font with fallback font.
  - enhancement: Display ascii control chars.
  - fix: Parser: invalidating file may lost class inheritance infos.
  - fix: Function argument infos are not correctly parsed.
  - enhancement: Migrate external calls from command string to argv array to improve safety and security.
  - enhancement: Support POSIX shell-like escaping in user inputs for compiler arguments.
  - fix: (Hopefully) properly escape filenames and arguments in makefile generation.
  - enhancement: Beautify display for spaces and linebreaks.
  - fix: Insert line after comments may auto add an extra '*'.
  - fix: Can't show function tips for std::ios::sync_with_stdio.
  - fix: Wrong indent for the line after the pasted context.
  - Enhancement: When '{' is inputted and there are contents selected, auto add line breaks and indents.
  - fix: Selected lines doesn't draw line break glyphs.
  - fix: issue #215 (Caret may be drawn in the gutter.)
  - change: Force use utf8 as the exec encoding for fmtlib in the auto link options page.
  - fix: After spaces in comments and strings, symbol completion for '{' and '(' are wrong.
  - fix: Issue #230 Crash when input " in the txt files.
  - enhancement: Unique look&feel for the underline shown while ctrl+mouse over #include line.
  - enhancement: Better look&feel for the wave underline shown for syntax errors.
  - fix: "float" in #include "float.h" is wrong syntax colored.
  - enhancement: Unify syntax color for #include header name
  - enhancement: Issue #229 Press Enter/Return in the tree view in files panel will open the file.
  - enhancement: Internal optimization for loading/editing files.
  - enhancement: Show space glyphs in C/C++ char literals.
  - enhancement: Optimization for string/raw string/char literal status check while completing symbols in c/c++ files.
  - enhancement: Windows installer Hi-DPI support.
  - fix: Delete/Insert in column editing mode.
  - enhancement: Issue #196 Support C++ using alias in  syntax highlighting/code completion/function tips.
  - enhancement: Support annonymous class
  - fix: Using alias for global symbols are not correctly handled.
  - enhancement: Support "enum struct" Scoped enumerations.
  - fix: Function tips contains functions that not in the scope.
  - fix: Hint for bold text (<b></b>) are not correctly handled in the function tips.
  - enhancement: Improve lldb-mi compatibility.
  - fix: Failed to evaluate expressions while debugging, if the expression has spaces in it.
  - fix: When debugging, can't watch expressions that has spaces in it.
  - enhancement: Font list in the options / editor / font panel( by CyanoHao  ). 
  - enhancement: Text are vertically center aligned in lines( by CyanoHao  ).
  - fix: In the debugger console, Auto-wrapped lines  can't be correctly selected.
  - enhancement: Auto choose a better font for theme choosing dialog in the first run.
  - fix: Debugger console's background not correctly cleared before redrawn.
  - enhancement: Make output in the debug console cleaner.
  - enhancement: Execute the last debug command in the debug console if ENTER pressed.
  - change: When debugging, don't auto set focus to the editor.
  - enhancement: Folding button scales with editor font.
  - fix: Shouldn't show header completion popup in #include line comments.
  - change: Invert scroll direction in horizontal, like in vertical.
  - fix: Caret unseen when move to a long line end by press END.
  - fix: No icons for inherited class private members.
  - fix: Ctrl+Return insert linebreak shouldn't scroll unnecessarilly.
  - enhancement: Move caret to line begin would scroll to the begin if possible.
  - fix: Filename in tables in the debug panel are not correctly eroded.
  - enhancement: Tooltip info for the stacktrace table in the debug panel.
  - fix: '*=' is treadted as '*' when parsing. 
  - fix: Can't correctly retrieve function parameters type.
  - fix: Auto type induction for expression contains '[]' are not correct.
  - fix: Option 'Pause after run in console' for tools doesn't work.
  - fix: Filename that contains '&' doesn't correctly displayed in the editor tab.
  - enhancement: Type induction for "auto &&" vars.
  - enhancement: Syntax highlighting for c++ attributes.
  - enhancement: Show "std::function" in the completion list.
  - enhancement: Improvement in italic font support.
  - fix: History not correctly loaded with up/down arrow key in the debug console.
  - enhancement: Improve lambda expression support.
  - enhancement: Show type completion hint after "constexpr"/"extern"/"static"/"consteval"/"constinit"/"const"/"volatile"/"inline" etc.
  - enhancement: Restore line position after file is modified outside and reloaded.
  - fix: Caret on '('/',' in string/comment shouldn't invoke function info tips.
  - fix: Function name not correctly found if it and the '(' is not in one line;
  - fix: Register names in the cpu info are not in correct order.
  - enhancement: Auto type induction for new / temp class object.
  - enhancement: Vertically scroll by pixel.
  - enhancement: Display (gdb) prompt in debug console after it's cleared.
  - fix: Output of "disas" is not shown in debug console.
  - fix: Display not correctly updated after select all in debug console.
  - change: Set focus to "find next" button when find/replace dialog is openned.
  - change: Don't set focus to "close" button after searched in the find/replace dialog
  - change: Set focus to "find" button when "find in files..." dialog is openned.
  - enhancement: Correct tab orders for all setting pages/dialogs.
  - enhancement: Shortcut key for buttons in find/replace and "find in files" dialogs.  
  - enhancement: Auto define macro "_DEBUG" for "Debug" compiler set(like visual studio).
  - enhancement: Suggest macro names after "#ifdef"/"#ifndef"/"#undef".
  - enhancement: If contents from stderr are logged into "Tools Output" panel, add problem case name info to the log. 
  - fix: In split screen mode, editor on the right can't be correctly found by commands.
  - fix: Remove duplicated macro defines make it's lost in the parse result.
  - fix: An undefined macro is still missing the the parse result after #undef is removed.
  - fix: If a class method is overloaded, only one of them is inherited by it's children.
  - enhancement: Adjust function tip pos to prevent it from run outside the right window edge.
  - enhancement: Open ".def" (Module definition file) file in editor when double click it in the project view.
  - enhancement: When a dll project has .def file, use it when generating the dll file.  
  - fix: "project name".exe.manifest is auto removed when build the project.
  - fix: "0x3.12p+1" is treadted as a plus expression when reformatting code. ( by 绣球135@qq ）
  - change: Don't turn on the code format option "indent class" by default.
  - enhancement: Add compiler set by choose the executable.
  - fix: Compile info for project doesn't have name of the project executable.
  - enhancement: Highlight words in the string/comments.
  - fix: If there are only 1 line in the editor, shift+down can't select it.
  - enhancement: By default, use monospaced font to display register values in the CPU Info dialog.
  - fix: Negative values in register like AH/AL are wrongs displayed as 32/64-bit number.
  - Change: Change background color for highlighted buttons in the default theme.
  - enhancement: Make colors in code suggestion popup consistent with the editor.
  - enhancement: Make colors in header suggestion popup consistent with the editor.
  - fix: C++ source after ';' are treated as comments in cpu info window.
  - enhancement: Support "extern template" in code parser.
  - enhancement: Set shortcuts for tools menu item.
  - enhancement: Enhancement for custom tools.
  - fix: Can't correctly undo/redo "Delete current line".
  - fix: Breakpoint condition expression that contains spaces doesn't work.
  - enhancement: Double click on breakpoint table's condition cell to modify it.
  - fix: Don't show function prototype tip for function name that contains namespace alias.
  - fix: Can't save changes in project options -> compiler set , after base compiler set was changed.
  - fix: Project options -> file doesn't work.
  - fix: Don't show function prototype tip for function name that contains more than one namespace;
  - fix: Compiler set options "Check for stack smashing attacks (-fstack-protector)" was not correctly applied when compiling.
  - fix: can't jump to definition/declaration for symbols in using alias statement like "using ::printf".
  - fix: Don't show completion suggestion for members of variable which type name has namespace alias;
  - fix: Theme manager not correctly inited in options dialog / environment / appearance.  
  - enhancement: Size of icons in the completion popup changes with the editor font size.
  - change: Completion popup size settings are based on editor's char width/line height.
  - change: Remove "limit for copy" and "limit for undo" options.
  - fix: Can't find the correct type if current symbol is member of a class that has constructors.
  - fix: Alias a namespace to itself will create infinite loop.
  - fix: Can't find symbols indirectly included by other files.
  - enhancement: Function tip's width changes with editor width.
  - fix: '<' / '>' not shown in function tips.
  - enhancement: In debug console, Ctrl+C/Ctrl+X/Ctrl+V conflicts with application action.
  - enhancement: Auto hide Edit/Selection/Code/Refactor menu if no file openning.
  - enhancement: Auto hide Project menu if no project openning.
  - fix: Toggle breakpoint by shortcut may use wrong line.
  - fix: Size of the icons in problem and problem set panel are not correct.
  - fix: Shouldn't consider preceeding '&'/'*' when popping completion suggest list for variable members.
  - fix: Positions of current matching parenthesis not correctly updated.
  - fix: Can't show correct completion info for vars declared with template parameters ending with ">>".
  - enhancement: Auto type induction for "std::make_shared"/"std::make_unique".
  - enhancement: sdcc project compiler: compile source file in subfolders.
  - fix: project options -> compiler set -> static link & auto convert charset options not correctly loaded.
  - change: Don't generate project resource files for sdcc project.
  - fix: Name of the macro for project private resource header is not correct.
  - fix: In sdcc project, sdcc keywords are not in completion suggest list.
  - fix: In sdcc project, parser are not correctly inited as sdcc parser.
  - fix: Temp object + member function call is wrongly parsed as constructor.
  - enhancement: Improve how to manage themes in Options → general → appearance.
  - change: Use official astyle program.
  - enhancement: New code format option: "Remove superfluous empty lines exceeding"
  - enhancement: New code format option: "Remove superfluous spaces"
  - change: Remove code format option: "Delete continuous empty lines"
  - fix: Current editor wouldn't get parsed, when it's switched from another editor being parsed.
  - enhancement: Support macro in #include preprocessing statements.
  - fix: In options -> code format -> Program, Choose astyle path button doesn't work.
  - fix: project not correctly reparsed after rename unit.
  - enhancement: support C++ 17 structured binding in stl map containers foreach loop.
  - fix: Crash when has source line like "std::cout << (3+4*4>5*(4+3)-1 && (4-3>5)) <<std::endl;".
  - fix: The memory usage displayed after program execution is wrong.
  - enhancement: New compiler option "stack size" in the link subpage.
  - change: Set "Ctrl+G" as the shortcut for "Goto line..."
  - change: Set "Ctrl+B" as the shortcut for "Toggle Bookmark"
  - fix: Fail to evaluate expressions if macro can't be expanded.
  - enhancement: New menu item "Code completion" in "Code" menu.
  - fix: Can't compile / run assembly files in gcc 13/14 .
  - enhancement: Show full filepath in the tooltip of editor tab.
    
Red Panda C++ Version 2.26

  - enhancement: Code suggestion for embedded std::vectors.
  - change: Use ctrl+mouseMove event to highlight jumpable symbols (instead of ctrl+tooltip).
  - enhancement: Auto adjust position of the suggestion popup window.
  - enhancement: Windows XP support ( by cyano.CN  )
  - fix: __attribute__ is not correctly handled if it is after 'static'.
  - enhancement: Parse files that contains C++ 20 'concept' keyword. (No code suggesion for concepts now)
  - enhancement: Parse files that contains C++ 20 'requires' keyword.
  - fix: Code suggestions in namespace.
  - enhancement: Code suggestions for namespace alias.
  - fix: Correctly handle statements like 'using xxx::operator()'.
  - fix: Link in the project options dialog / precompiled header pages is not clickable.
  - change: Don't change caret position when ctrl+click.
  - fix: Should cd to working directory when debugging.
  - change: Ensure the line just below caret is visible while moving caret.
  - change: Set mouse cursor to hand pointing when it's on gutter.
  - enhancement: Basic support for parsing variadic macros(macros that use __VA_ARGS__).
  - enhancement: Better support for expanding macros with complex parameters.
  - fix: Macros that defined by the compiler are not correctly syntax-colored and tooltiped.
  - fix: Code suggestion for identifiers after '*' (eg. 3 * item->price) can't correct.
  - fix: C++ compiler atrribute '[[xxx]]' are not correctly handled.
  - fix: If the integrated gcc compiler is add to path, auto find compilers will find in twice. (Windows)
  - enhancement: When induce type info for return value, try to select the overloaded one that doesn't have an "auto" type.
  - enhancement: Hide symbols that contains "<>" in code suggestions.
  - enhancement: Slightly reduce memory usage.
  - change: In Options -> Language -> Generate Assembly, option "Don't generate SEH directives" default to True.
  - change: In Options —> Editor -> Code Suggestion, option "Hide symbols starting with underscore" default to True.
  - fix: Crash if include a non-exist header file in the source.
  - fix: Line numbers for problem case input/output/expected texteditors are not vertically centered.
  - enhancement: E-ink color scheme.
  - fix: Use the system default encoding for input when running problem cases.
  - change: Use qt.conf to use freetype font engine. User can use the windows default font engine by remove this file.
  - fix: Click on the line begin may toggle breakpoint.
  - change: Don't auto add; when completing '{' for lines starting with 'struct/union/enum' and ending with ')'
  - Enhancement: Better support for macros.
  - Enhancement: Better type induction for auto in foreach loop of maps.
  - Enhancement: Better contrast for scroller slider in dark theme.
  - Enhancement: Using lua script in themes.
  - Enhancement: Add compiler hint add-on interface for packager.
  - Enhancement: Loose some limit about platform/architecture (such as ASan).
  - Enhancement: add support for Windows user-wide installation.
  - Enhancement: add qmake variable to control preference of UTF-8 compatible OpenConsole.exe on Windows.
  - Enhancement: add Windows arm64 package.
  - Fix: Force to use debug server when debugging with lldb-mi to fix input/output on Windows.
  - Fix: Can't goto definition/declaration into files that not saved.
  - Fix: Expression that starts with full scoped variables might be treated as var definition.
  - Enhancement: Don't auto-indent in raw string.
  - Fix: Function list is not correctly retrived for full-scoped functions.
  - Enhancement: Improved Raw string support
  - Enhancement: New option for compiler set "Don't localize gcc output messages"
  - Enhancement: Optimization for drawing scrollbars.
  - Enhancement: Issue #213 Expands macro when finding function tips.

Red Panda C++ Version 2.25

  - fix: Symbol completion of '(' before selection may fail, if cursor is at the beginning of the selection.
  - change: Symbol completion of '{' won't insert extra new lines.
  - fix: "move selection up/down" of whole lines selection are no correctly handled.
  - enhancement: Improvement of terminal support ( by cyano.CN )
  - enhancement: ANSI escape sequences Support in windows 10/11 ( by cyano.CN )
  - enhancement: Option "Enable ANSI escape sequences Support" in Settings -> Executor 
  - change: Use freetype as the fontengine in windows ( by cyano.CN )
  - fix: Custom compile options is not used when retrieve macros defined by the compiler.
  - fix: Processing for #if/#elif/#else is not correct.
  - Change: Empty project template won't auto create main.c/main.cpp
  - enhancement: When creating project, warn user if the project folder is not empty.
  - fix: Press '>' after '-' don't show completion suggestion info.
  - fix: Icon position not correct under hiDPI devices and zoom factor >= 200%.
  - enhancement: After compiler settings changed, run/debug current file will auto recompile.
  - ehhancement: Show selected char counts in status bar.
  - enhancement: Differentiate /* and /** when calculate auto indents.
  - fix: crash when using ibus as the input method ( cyano.CN ).
  - fix: Correctly handle project templates that have wrong unit counts.
  - fix: Project recompiles for every run if auto increase build number is turned on.
  - fix: Auto increase build number for project is not correctly processed.
  
Red Panda C++ Version 2.24

  - fix: members of elements of stl maps are not correctly suggested.
  - fix: memory view's cell size is too wide in linux.
  - fix: Code completion doesn't work if "min id length to show completion" is not 1.
  - fix: english typos. (thanks for sangiye0@github)
  - fix: Goto definition/declaration may choose wrong symbol when multiple files are opened and symbols have the same name.
  - fix: "UTF-8 BOM" can't be correctly loaded as project file's encoding.
  - fix: Project file's encoding is not correctly updated after converted manually.
  - enhancement: Press left/right arrow will move caret to the begin/end of the selection.
  - enhancement: Press up/down arrow will move caret up/down from the begin/end of the selection.
  - enhancement: Show progress dialog if the time for searching compilers is too long.
  - fix: Dummy struct/enum symbols shouldn't be shown in the completion suggestion.
  - enhancement: Support optional enum name.
  - enhancement: Support optional enum type.
  - enhancement: Support simple const expression evaluation for enum values.
  - fix: Accessibilty for inherited members are not correct calculated in multiple inheritance.
  - fix: Can't parse full class name when handle inheritance.
  - fix: Can't parse virtual inherit.  
  - fix: Filename in the gcc 13.1 error messages when building project is using wrong encoding.
  - change: Git support is disabled in the distributed buildings. 
  - fix: Wrong code suggestion while inputing numbers in assembly files.
  - fix: Defines in all files are wrongly cleared when reparsing.
  - change: New file created by file template is set as unmodified by default.
  - change: Remove option "clear all symbols when current editor is hidden".
  - fix: When opening multiple files, only the active file should be parsed.
  - fix: Wrong compiler settings if xcode is not installed in mac os.
  - enhancement: Name for new files will not be different from files openned.
  - fix: Crash if close file while auto syntax checking.
  - enhancement: Support sdcc compiler.
  - enhancement: Autowrap tool output text.
  - fix: Press up/down arrow key in the option dialog's left panel won't switch page.
  - fix: Can't suggest header filename starting with numbers.
  - enhancement: Better layout for compiler options page.
  - enhancement: False branches are displayed as comments.
  - enhancement: Support SDCC Project.
  - enhancement: 3 compare mode for problem cases.
  - fix: Can't find other compilers that in the same folder with gcc.

Red Panda C++ Version 2.23

  - fix: When selection is availalbe, Ctrl+Click shouldn't jump to declaration/definition.
  - enhancement: Code completion for '->' operator on std iterators.
  - enhancement: Tooltip support for '->' operator on std iterators.
  - enhancement: Close other editors.
  - fix: Goto definition/Goto declaration/Info tips can't be correctly triggered when mouse pointer is at the last half character of current word.
  - fix: Use "/" as path seperator when starting app by double clicking c/c++ files in the explorer.
  - enhancement: differenciate -> and . when displaying completion suggestion infos.
  - enhancement: improve code completion for std iterators defined with "using namespace std"
  - enhancement: improve pointer calculation when inferencing type info
  - enhancement: improve parsing for multiple vars defined in one line
  - enhancement: improve parsing result for function parameters like 'Node (&node)[10]'
  - fix: Can't copy by ctrl+dray&drop to current selection's begin/end
  - enhancement: Support debug executable files generated by mingw-w64 gcc 13.1 and filepath contains non-ascii chars.
  - enhancement: When deleteing files in the files/project view, try moving to the trash bin instead.
  - fix: GNU assembly files (.s) are not shown in the files view.
  - fix: "typedef struct" that don't have definition of the struct is not correctly parsed.
  - enhancement: correctly highlight multiline raw string literals.
  - enhancement: correctly highlight multiline string literals.
  - change: remove "Assembly" color scheme item (it's not used anymore).
  - fix: crash when parsing files containing inline assembly code.
  - fix: crash when source files contains macro definitions like "#define cfun (cfun + 0)"
  - improvement: Correctly expands multi-line macros when parsing;
  - improvement: Correctly eppands macros when real param string contains '(' or  ')'.
  - enhancement: add "OI Wiki" and "turtle graphics tutorial" in help menu for zh_CN locale.
  - fix: Replace panel should be hidden after finding occurrencies.
  - enhancement: Show code completion suggestion after "typedef" and "const".
  - fix: GLFW project template.
  - fix: Inherited class/struct members are not correctly shown in the completion suggestions.
  - enhancement: Sort symbols by their declaration pos in the Class Browser, if not sort by alpha order.
  - fix: Keyword asm is not correctly parsed.
  - fix: Tips for problem is not correctly displayed.
  - enhancement: Folder mode in "File in files" dialog.
  - enhancement: When open a file, test if it contains binary contains.
  - enhancement: Correctly reformat C++ three-way comparision operator "<=>"
  - enhancement: Auto insert spaces between #include and <> when reformat
  - enhancement: Auto insert spaces between #include and "" when reformat
  - fix: Click editor's gutter won't toggle breakpoint in KDE debian 12 
  - fix: "Toggle breakpoint " in the editor gutter's context menu doesn't work.
  - fix: Shouldn't auto indent lines starts with "\\".
  - enhancement: When problem case's expected output is not too large (<= 5000 line), highlight text in the first different line in the expected output.
  - enhancement: Highlight text in the first different line using the error color.
  - enhancement: Add the option "redirect stderr to the Tools output panel" in the options dialog -> executor -> problem set page.
  - fix: Can't correctly uncomment multiple "//" comment lines that doesn't have spaces at linestarts.
  - fix: Autoindent for "{" is not correct.  
  - change: Don't print repeated values in gdb individually
  - enhancement: Don't show "\000" of string values in the debug local variables panel.

Red Panda C++ Version 2.22

  - fix: Crash at startup when current problem in the problem set is connected with source file.
  - fix: Double-clicking on touchpad can't select current word.
  - fix: foreach-loops are not correctly parsed.
  - fix: '^' is not correctly handled as operator.
  - fix: lambda expression  is not correctly handled.
  - fix: '__extension__' should be ignored when parsing C/C++ codes.
  - enhancement: show completion for return type of lambda expressions.
  - enhancement: support function arguments like "int (&t)[]"  
  - change: Don't show error dialog when bookmark/debug configuration json files are empty.
  - upgrade raylib to 4.5, raygui to 3.6  
  - enhancement: support -std=c++2d gcc parameter
  - fix: vertice shader(.vs) and fragment shader(.fs) files can't be openned by double click in the project browser.
  - enhancement: Add various menu items for cursor actions using Home/End/Page Up/Page Down keys.
  - enhancement: Filter names in the shortcut config page of options dialog.
  - fix: Typedef and using alias is not correctly handled in expression evaluation.

Red Panda C++ Version 2.21

  - change: The option "Check for stack smashing attacks (-fstack-protector)" is turned off by default in the Debug compiler set settings.
  - fix: Project makefile generated for C files is not correct.
  - fix: Horizontal scroll by touchpad is not working.
  - fix: Horizontal scroll by touchpad is inversed.
  - fix: Error message when save bookmarks.
  - enhancement: Auto skip ; and , when input.
  - enhancement: Add 'characters' column in the file properties dialog.
  - enhancement: Just keeping two digits after the decimal point for file size in the file properties dialog.

Red Panda C++ Version 2.20
 
  - change: Remove the compiler set option "Syntax error when object larger than"
  - fix: Projects created by some templates are not correct when editor's default encoding is not utf8.
  - fix: File/Project visit histories are not correctly saved when clearing.
  - fix: Octal numeric escape sequences is not correctly syntax highlighted.
  - enhancement: Refine suggestion info when try debug and the compiler settings are not correct.
  - enhancement: Open the options dialog/project options dialog when user want to correct compiler settings for debug.
  - enhancement: Open project's option dialog instead of the option dialog, when click the compiler set settings button in the toolbar and the current editor is for project.
  - enhancement: Reset project compile options when change compiler set in the project options dialog.

Red Panda C++ Version 2.19

  - fix: Crash when directive line ends with '\' and at the last line.
  - fix: The option "Minimal indent for a continuous conditional beloning to a conditional header:" for formatter is not correct.
  - fix: Crash when a project is removed from the disk while it is openned in RedPanda-C++.
  - fix: The option "Open CPU info dialog when signal received" can't be correctly set in the options dialog's debugger page.
  - fix: Crash when drag the selection beyond the end of the document.
  - enhancement: Drag the selection beyond the end of the document, and move/copy it beyond the last line.
  - enhancement: Open Containing folder will auto select the file in windows file explore.
  - fix: Class constructor & destructor is not correctly handled.
  - fix: Remove multiple files in the project panel is not correctly handled.
  - fix: Reformat code when select contents in column mode will mess up the document.
  - enhancement: Add "save as" icon to the toolbar.
  - enhancement: Use key sequences as shortcut to actions in the options dialog's environment->shortcut page.
  - change: Use ctrl+shift+S as the shortcut for "save as".
  - change: Use ctrl+K,ctrl+S as the shortcut for "save all".
  - fix: "Run all problem cases" with project is not correctly handled.
  - fix: When adding files to project and there'are duplicates, the warning info is not complete.
  - enhancement: Improve code completion suggestion for arrays.
  - fix: File's real encoding is not correctly calculated when save it using system default encoding.

Red Panda C++ Version 2.18

  - fix: macos icon size overgrown (by RigoLigo).
  - enhancement: Code completion for embedded stl containers.
  - enhancement: Slightly speed up code parsing.
  - enhancement: Sort header completion infos by suffix-trimmed filename.
  - fix: Code completion info for stl::map/std::unordered_map is not correct.
  - enhancement: Warn user and stop compile if project has missing files.
  - enhancement: Warn user when exit and save settings failed.
  - change: Remove compiler set options that's rarely used.
  - enhancement: Add option in the compiler set settings, to generate syntax error for large stack objects. （Enable for Debug settings by default)
  - enhancement: Add option in the compiler set settings, to generate protection code for stack smashing attack. （Enable for Debug settings by default)
  - enhancement: Add option in the compiler set settings, to enable address sanitizer. Not available in windows.（Enable for Debug settings by default)
  - fix: The comboxbox to input search keyword in the search dialog is case insensitive.
  - fix: The comboxbox to input replace text in the search dialog is case insensitive.
  - fix: The comboxbox to input search keyword in the search in files dialog is case insensitive.
  - fix: The comboxbox to input address expression in the debug panel's memory view is case insensitive.
  - fix: The comboxbox to input evaluation expression in the debug panel is case insensitive.
  - fix: The comboxbox to input replace text in the search panel is case insensitive.
  - fix: None initialized std::vector is not correctly displayed in the gdb of the gcc distributed with redpanda-c++ (Windows 64bit).
  - fix: Don't show completion info when input parameters for function definitions.
  - fix: Don't show function info tips when typing class variable definitions.
  - enhancement: Add option in the debug settings, to limit the length of the ouput generated by gdb for arrays.
  - enhancement: Show shortcut info in toolbar's tooltip.
  - change: Use F11 as the shortcut for "Run". (It's the old shortcut for "Compile&Run")
  - fix: Crash when directive line ends with '\' and at the last line.


Red Panda C++ Version 2.17

  - enhancement: Add X86_64 AVX/AVX instruction descriptions to asm syntaxer.
  - enhancement: Update x86 Assembly manual link to the newest website.
  - enhancement: Add "New Text File" in the File menu
  - enhancement: Add "address" in the memory view's mouse tip.
  - enhancement: Show mousetip for numbers in the GNU assembly file. 
  - enhancement: Open offline gnu as/x86 assembly manual if exists.
  - fix: Hex number with 'f' in not is not correctly colored.
  - fix: After project's default encoding is changed in the project options dialog, all project files' encoding are wrongly setted to the new encoding.(They should be "Project default")
  - enhancement: Make project's default encoding setting in the project options dialog more user friendly.
  - fix: In project options dialog's file page, Project's default encoding name is not updated when it's changed.
  - enhancement: Improve the compatibility with Dev-C++ for project configuations saved by Redpanda-C++.
  - enhancement: Syntax color support for binaray integer literals.
  - enhancement: Syntax color support for suffix in integer/float literals.
  - fix: Cpu info window is auto openned, when debug using gdb-server.
  - enhancement: Shift+Up in the first line will expand selection to the beginning of the line.
  - enhancement: Shift+Down in the last line will expand selection to the end of the line.
  - enhancement: If no selection, Ctrl+C (Copy) auto selects the current line and put the cursor to the beginning.
  - fix: Chinese characters in the source code is not correctly displayed in the CPU info window.
  - fix: Can't undo & save after copy by drag with mouse.
  - fix: '::' is not correctly handled when skip to next ':' in the parser.
  - fix: '::' is not correctly handled when parsing class definitions.
  - enhancement: Don't show operator overloading functions in the complete suggestions
  - enhancement: Correctly hanlde operator overloading functions like "operator ClassA"

Red Panda C++ Version 2.16

  - fix: Project files that not in the project folder is not correctly handled in makefile.
  - fix: Can't debug project when project is saved after it's compiled.
  - fix: Icons for buttons in the cpu info dialog is not correctly set.
  - fix: Can't locate the corresponding line in the generated asm file under linux.
  - enhancement: Add cfi directives for asm syntaxer in linux.
  - change: Editor option "Scroll past end of line" default to false.
  - emhancement: Improve display of disassembled codes in the cpu info dialog.
  - fix: Can't correctly parse function pointer var definition.
  - enhancement: Improve support for function pointer typedefs.
  - enhancement: Improve support for function pointer vars.
  - enhancement: When first display two editor panes, auto make them the same width
  - change: Don't rebuild the whole project when run/debug, if only contents of project unit file is modified.
  - fix: rebuild may not work, if project's parallel build option is enabled.
  - enhancement: Add "Close window" and "Move to other view" in the "Window" menu
  - enhancement: Auto open CPU info dialog, if the program in debug is stopped at a position that have no source file.
  - enhancement: "add watchpoint" when debug. It's hitted when the watch variable is modified, or it's out of scope.
  - enhancement: Switch current call stack frame in the CPU info dialog
  - fix: Shouldn't try evaluate value of the selection in the cpu info dialog.
  - enhancement: Show oct/bin/bin value in the memory view's tooltip.
  - fix: Hex float point literal is not correctly colored.
  - fix: Problem's memory limit unit can't be correctly saved.

Red Panda C++ Version 2.15

  - fix: Static class members is not correctly recognized as static.
  - fix: Function with reference type return value is not correctly parsed.
  - enhancement: Add description tooltips for x86 registers in the cpu info dialog.
  - fix: Search dialog shouldn't have "prompt when replace".
  - change: Default value for the debugger debugger panel "memory view's columns" is changed from 8 to 16.
  - change: Default value for the debugger debugger panel "memory view's rows" is changed from 8 to 16.
  - enhancement: Display hex value as ascii chars in the debugger panel memory view tab.
  - fix: Word on the last line's end can't be searched.
  - enhancement: Auto close other search/replace dialogs when start to search/replace.
  - change: Remove "prompt when replace" in the replace.
  - fix: Search/replace with regex is not correctly handled.
  - enhancement: Show descriptions mouse tip for assebmly instructions. (editor / cpu info dialog)
  - fix: When completing resigter names, an extra '%' is wrongly added.  
  - enhancement: Syntax check for assembly files.
  - enhancement: Add "Languages" page group in the options dialog.
  - enhancement: Add "ASM Generation" page in the options dialog.
  - change: Move "Custom C/C++ keywords" from group "Editor" to "Lanauges" in the options dialog.
  - change: Rename "Folder" page to "Folder / Reset default settings" in the options dialog.
  - enhancement: Generate asm with/without SEH directives.
  - enhancement: Generate asm using intel style/att style.
  - enhancement: make description for jump/cmov/setb instructions more explicit. (used for signed or unsigned)
  - fix: Lead and end spaces in search/replace text is wrongly trimmed.
  - change: Merge search and replace to one dialog.
  - fix: Search dialog's "Match whole word" option doesn't work with "Use Regular expresion".
  - fix：Search dialog's "Close after search" option doesn't work.
  - change: Fill the search dialog with the current selection if it's available.

Red Panda C++ Version 2.14

  - change: Remove all breakpoints of the current non-project file, when it is closed.
  - fix: Enum value defines is not correctly parsed.
  - enhancement: Use differenct source file for each language in project templates
  - fix: Ctrl+click is too sensitive.
  - enhancement: Check and remove all non-exist breakpoints before debug a project
  - change: Remove nasm support
  - change: Don't stop debug when breakpoint can't be set
  - fix: "Generate assembly" menu item is wrongly enabled for new GNU assembly files 
  - enhancement: New file templates for C / C++ / GAS files
  - enhancement: Keep project compile warning & error infos in the issues table, before project file is edited.

Red Panda C++ Version 2.13
  
  - fix: Only C/C++/GAS files can set breakpoints.
  - Enhancement: Don't show breakpoints/watch related menuitems in context menu for non-C/C++/GAS files.
  - Enhancement: Disable reformat code for non-C/C++ files.
  - Enhancement: Support C11 anonymous struct/union
  - fix: Can't debug when debug a file while other file has breakpoints
  - change: Don't save breakpoints for non-project files
  - Enhancement: Correctly init panel sizes when first run.

Red Panda C++ Version 2.12

  - fix: Can't correctly load project's custom compile options, if it contains more than one line contents.
  - fix: Crash when create or open txt files in project.
  - enhancement: Code folding for #if/#endif
  - enhancement: When folding "if", don't fold "else";
  - fix: Confirm if recompile, when start to debug and project files has modifications.
  - fix: Crash when debug project that has nasm files.
  - enhancement: Generate debug info for nasm files in Linux/MacOS.
  - enhancement: Compile/Run/Debug GAS source files.
  - enhancement: Compile/Debug GAS source files in project.
  - enhancement: Keyword completion for asm/GAS files.
  - enhancement: If GAS source file has "_start" label, compile it with "-nostartfiles".
  - fix: New non-saved filenames is wrongly saved in the last openfiles list.
  - fix: File is parsed before editor is fully created.
  - enhancement: New GAS File in the File Menu
  - change: rename "New File" to "New C/C++ File"    
  - change: The default disassemble style of CPU Dialog is "AT&T" now.
  - fix: Can't compile files with chinese characters in filenames using winlibs mingw gcc
  - fix: If current editor is empty, parser will parse the file's content on the disk instead from the editor.
  - fix: Can't show completion when cursor is after "char["
  - change: Don't confirm rebuild/recompile when run/debug.
  - fix: Can't parse enum values.
  - fix: Can't correctly show enum values in the class browser.
  - fix: Can't correctly create project, if template's encoding setting is not valid.
  - enhancement: New "embed assembly" template.
  - enhancement: New "Hello GAS" and "GAS and C" templates for linux and win64.
  - fix: Wrong selection position after delete in column mode.
  - enhancement: Syntax highlight and basic code completion for lua.
  - enhancement: Basic code completion for xmake.lua.
  - fix: Parser not correctly released if save a c file to non-c file.
  - enhancement: Improve auto indent for embedding no-brace statements like for-for-if.
  - enhancement: Toggle comment for asm/makefile/lua files.
  - enhancement: Delay for tooltips.
  - enhancement: "Tool tips delay" option in Options/editor/Tooltips
  - change: Remove "Compile & Run" menu item. It's replaced by "Run".
  - enhancement: Show "..." instead of "...}" when folding #if/#endif
  - fix: Correctly handle high-precision mouse wheel / touchpad in editors.
  - enhancement: Greatly reduce time to open/edit big files.
  - enhancement: Reduce flicker when editing big files. 
  - enhancement: If executable doesn't have symbol table, inform user and stop.
  - enhancement: If breakpoint is setted but executable doesn't have debug info ，inform user and stop.
  - enhancement: If current compiler set has "strip addition infos(-s)" enabled, inform user and stop.
  - enhancement: Auto create project custom executable folder if not existing.

Red Panda C++ Version 2.11

  - fix: Can't correctly handle definitions for "operator,"
  - enhancement: Auto suggest keyword "operator" when define functions.
  - enhancement: Differentiate class and constructors in syntax color and jupming to declarations.
  - enhancement: Improve parsing for operator overloading.
  - fix: Parser can't correctly differentiate function and var initialization.
  - fix: Respect encoding "Project default" when search/find occurrencies/open project units.
  - enhancement: Show progress dialog when search/find occurrencies in large projects.
  - enhancement: Improve auto indent.
  - enhancement: Change the way to calculate execution time.
  - enhancement: Auto reload openned project files that use "Project Default" as the encoding, when the project encoding setting is changed in the project options dialog.
  - fix: Correctly handle files whose name contains spaces in the generated makefile.
  - fix: Correctly handle custom obj folder in the generated makefile.
  - enhancement: Support compile asm files using nasm in the project.
  - fix: Project parser should not parse non-c/cpp files.
  - enhancement: Add "assembler" tab in the project options dialog's custom compiler parameters.
  - enhancement: Auto find nasm when detecting new compiler sets/adding gcc compiler sets.
  - fix: preprocessors is not correctly suggested.
  - fix: javadoc-style docstring is not correctly suggested
  - enhancement: Better syntax color for asm files.
  - enhancement: Add nasm.exe in the gcc distributed with RedPanda-CPP
  - enhancement: Add assembly templates 


Red Panda C++ Version 2.10

  - fix: When restored from minimization, info on statusbar not correctly restored.
  - enhancement: Changes of "auto backup editing contents" is applied immediately.
  - enhancement: Don't create temp backup for readonly files.
  - enhancement: Add "Help"/"Submit Iusses".
  - enhancement: Add "Help"/"Document" for Simplified Chinese users.
  - enhancement: Code Completion now respect compiler set's language standard settings.
  - enhancement: Save project files' real encoding;
  - enhancement: Use project files' real encoding information when generating the makefile.
  - fix: If buttons in the options dialog / compiler / compiler set page is pressed, they won't release.
  - enhancement: Confirm before remove a compiler set.
  - enhancement: If there is "cppreference.chm" or "cppreference-%locale_name%.chm"(like cppreference-zh_CN.chm) in the redpanda C++'s app folder, open it instead of the cppreference website.
  - enhancement: Use lldb-mi as the debugger.
  - enhancement: Set lldb-mi as the debugger program for clang, when finding compiler set in folders and gdb doesn't exist.
  - fix: Settings in Options/Tools/General is messed up when switching items in the list.
  - fix: Infos in the status bar not correctly updated when editor closed.
  - change: Project's encoding shouldn't be set to "auto detect"
  - fix: Can't correctly set project file's encoding back to 'UTF-8'/'ANSI' in the project options dialog/files setting page.
  - enhancement: Simplified chinese translations for encoding names.
  - fix: Crash when there are preprocessing directives like '#if 0/0' or '#if 0%0'
  - enhancement: Pause autosave timer when autosave new files.

Red Panda C++ Version 2.9

  - enhancement: set caret to the corresponding line in the editor after "run"/"generate assembly"
  - fix: syntax highlighting for cpp style line comment is not correct.
  - fix: Save may crash app if the encoding codec is failed to load.
  - enhancement: support open and save utf-16/utf-32 BOM files. (but gcc can't compile)
  - enhancement: Add "auto backup editing contents" option in options/editor/auto save. Turned off by default.
  - enhancement: If the "auto backup editing contents" option is turned on, auto save editing contents 3 seconds after input stopped. Auto delete when editor successfully closed)
  - fix: rename project file will wrongly set it's encoding to 'ASCII';
  - fix: Project's file encoding is wrongly set to 'AUTO' when load project.

Red Panda C++ Version 2.8

  - fix: Crash when editing makefile
  - enhancement: Add "Resources" in project option's dialog's custom compiler parameter page
  - fix: Crash while input using input method in makefile 
  - enhancement: "Run" / "Generate Assembly" for project source files
  - fix: Can't set project icon to "app.ico" in the project folder, if the project doesn't has icon.
  - fix: Resource compilation items is missing in the auto generated makefile, if the project's icon is removed and re-added.
  - fix: Action "Run all problem cases" is triggered twice by one clicked.
  - enhancement: "Switch Header/Source" in editor title bar context menu.
  - enhancement: "Toggle readonly" in the Edit menu.
  - fix: Error When save project units' encoding settings.
  - enhancement: Waiting for syntax parsers to finish before saving files, to prevent data lost caused by syntax parsering crash.
  - fix: Restore main window and cpu info window will set wrong font in the cpu info.
  - enhancement: Let encoding options in the statusbar more explicit.
  - fix: Crash when find occurrences in a project that has missing files.
  - enhancement: Print current selection can be used in the print dialog.
  - enhancement: Print syntax colored content.
  - enhancement: Correctly handle tab in the exported RTF.
  - change: Disable undo limit by default.
  - fix: "Goto declaration" / "Goto definition" / "Find occurences" not correctly disabled for non-c/c++ files.
  - fix: Can't save new file using filename with custom suffix.
  - fix: alt+shift+left/right can't select
  - fix: Input any content will exit column mode.
  - fix: Result of scope calculation not right if a for statement immediately follows another for statement.
  - fix: Function parameters that is pointer,reference or array can't be correctly parsed.
  - fix: In column mode, selection that contain lines with different length will cause error.
  - enhancement: Rename symbols won't remove all breakpoints/bookmarks
  - enhancement: Batch replace won't remove all breakpoints/bookmarks
  - enhancement: Execute parameters can be used in debug.
  - enhancement: Add "Open files in editor" in the search panel
  - enhancement: Auto disable the "in project" option in the "search in files" dialog, if no project is opened.
  - enhancement: Auto disable the "search again" button in the search panel if the current search history item is search in the project, and no project is opened.

Red Panda C++ Version 2.7

  - enhancement: Remove multiple problems in the problem set view
  - enhancement: Clear the problem view after a new problem set created
  - enhancement: "Trim trailing spaces" (Before saving a file) in options / editor / misc
  - enhancement: "Trim trailing spaces" in code menu
  - change: Don't auto disable compile and debug buttons for compiler sets that don't have compiler/debugger programs.
  - enhancement: Better error messages for missing compile/debug/make programs.
  - fix: Lost compiler set settings if a compiler set's bin dirs is empty.
  - enhancement: Better error message when trying to debug with Release compile set.
  - enhancement: Add missing space char color settings in color schemes
  - enhancement: Export FPS (free problem set) files.
  - enhancement: Run all cases button not correct disabled when no case exits.
  - enhancement: Speed up remove problems.
  - fix: "Compile" button disabled after app start with an empty new file.
  - enhancement: Don't add "-g3" option when generate assembely.
  - enhancement: Generate assembly is not correctly disabled when current file is not C/C++.
  - change: Disable  "Copy Limit" int "options"/"editor"/"Copy/Export" by default.
  - fix: Project's "static link" option is overwrited by global compiler set settings, when project options dialog is opened.
  - fix: Icon size not correct under macOS high DPI / zoom factor settings.
  - enhancement: "Icon zoom" in options / environment / appearance
  - enhancement: "Line Spacing" in options / editor / font
  - enhancement: "Show whitespaces" in options / editor / font
  - enhancement: Auto add "lib" to the output of static/dynamic library projects, if project name don't start with "lib".
  - fix: Makefile error when "Use precompiled header" is enabled in the project option dialog.
  - enhancement: "Convert HTML for - Input" / "Convert HTML for - Expected" in "Options" - "Executor" - "Problem Set"
  - fix: Unit for memory limit is not correctly loaded when open problem properties dialog.
  - enhancement: Auto open the properties dialog, after add a new problem.

Red Panda C++ Version 2.6

  - enhancement: Highlighter for makefiles
  - fix: QSortFilterProxyModel not correctly cleared when exiting and project closed. (ASSERT fails in DEBUG mode.)
  - enhancement: Windows installers now use UNICODE encoding.
  - fix: Can't correctly show code suggestions after "template <"
  - enhancement: Better code completion support for macros
  - fix: Paste not enabled when create a new file and system clipboard is empty.
  - enhancement: Auto rebuild when project's compiler set changed.
  - enhancement: When current file is the project's makefile, show project's compiler set in the toolbar.
  - enhancement: Prevent error of "del" to stop make when rebuild project.
  - enhancement: Import FPS (free problem set) files.
  - enhancement: Show current problem's description in the problem list's mouse tip.
  - enhancement: Show memory usage for problem cases (windows only).
  - enhancement: Show memory usage after console program exited.
  - fix: If clang and g++ are in the same folder, only the compiler sets for gcc are auto generated.
  - fix: Buttons in options -> compiler -> compiler set -> programs are not usable.
  - enhancement: Don't check existence of gcc/g++/make/gdb at startup.
  - enhancement: Auto disable "compile" button if gcc doesn't exist.
  - enhancement: Auto disable "debug" button if gdb doesn't exist.
  - enhancement: Auto disable "compile" button for project if make doesn't exist.
  - fix: Crash when scroll file which has more than 65535 lines.
  - fix: Can't scroll to lines greater than 65535.

Red Panda C++ Version 2.5

  - enhancement: New color scheme Monokai (contributed by 小龙Dev(XiaoLoong@github))
  - enhancemnet: Add "Reserve word for Types" item in color scheme
  - enhancement: Auto save / load problem set
  - enhancement: Project's custom compile include/lib/bin directory is under folder of the app, save them using the path relative to the app
  - enhancement: Slightly reduce memory usage   
  - enhancement: Options -> editor -> custom C/C++ type keywords page
  - change: Default value of option "Editors share one code analyzer" is ON
  - change: Default value of option "Auto clear symbols in hidden editors" is OFF
  - enhancement: Show completion suggest for "namespace" after "using"
  - fix: MinGW-w64 gcc displayed as "MinGW GCC"
  - enhancement: Deduce type info for "auto" in some simple cases for stl containers.
  - fix: Crash when no semicolon or left brace after the keyword "namespace"
  - fix: Can't correctly show completion suggest for type with template parameters
  - enhancement: Show compltion suggest for std::pair::first and std::pair second
  - enhancement: Disable "run" and "debug" actions when current project is static or dynamic library
  - enhancement: Add "Generate Assembly" in "Run" Menu
  - enhancement: Improve highlighter for asm
  - enhancement: Use asm highlighter in cpu window
  - fix: "AT&T" radio button not correctly checked in cpu window 
  - enhancement: Remove blank lines in the register list of cpu window.
  - fix: Cpu window's size not correctly saved, if it is not closed before app exits.
  - fix: Can't restore cpu window's splitter position.

Red Panda C++ Version 2.4

  - fix: Contents in class browser not correctly updated when close the last editor for project. 
  - fix: When all editors closed, switch browser mode dosen't correct update the class browser;
  - fix: "check when open/save" and "check when caret line changed" in Options Dialog / Editor / Syntax Check don't work
  - fix: Crash when editing a function at the end of file without ; or {
  - enhancement: Add the "parsing TODOs" option in Options Dialog / Editor / Misc
  - enhancement: Remove todos/bookmarks/breakpoints when deleting file from project
  - enhancement: Rename filenames in todos/bookmarks/breakpoints  when renaming project file
  - enhancement: Rename filenames in bookmarks/breakpoints after a file is save-ased.
  - fix: Can't goto definition of classes and namespaces displayed in the class browser on whole project mode.
  - fix: macro defines parsed before not correctly applied in the succeeding parse.
  - fix: function pointers not correctly handle in code parser;
  - fix: var assignment not correctly handled in code parser;
  - fix: function args not correctly handled in code parser;
  - fix: crash when alt+mouse drag selection
  - enhancement: show completion tips for when define a function that already has a declaration.
  - enhancement: Use relative paths to save project settings
  - fix: Layout for project options dialog's general page is not correct.
  - fix: modifitions in the project options dialogs's dll host page is not correctly saved.
  - enhancement: In the project options dialog, autoset the default folder in the openning dialog when choosing file/directory paths.
  - fix: Escape suquences like \uxxxx and \Uxxxxxxxx in strings are not correctly highlighted.
  - enhancement: Search / replace dialogs redesigned.
  - fix: inline functions are not correctly parsed;
  - fix: &operator= functions are not correctly parsed;
  - fix: Code Formatter's "add indent to continueous lines" option is not correctly saved.
  - fix: _Pragma is not correctly handled;
  - enhancement: improve parse result for STL <random>
  - change:  the default value for UI font size : 11
  - change:  the default value for add leading zeros to line numbers : false
  - upgrade integrated rturtle. fix: nothing is drawed when set background color to BLACK
  - upgrade integrate fmtlib. fix: imcompatible with GBK encoding

Red Panda C++ Version 2.3

  - fix: When start parsing and exit app, app may crash
  - enhancement: add "Allow parallel build" option in project option dialog's custom compile options page
  - fix: crash when rename project file
  - fix: When remove project file, symbols in it not correctly removed from code parser
  - fix: infos in class browser (structure panel) not correctly updated when add/create/remove/rename project files


Red Panda C++ Version 2.2

  - enhancement: basic code completion support for C++ lambdas
  - enhancement: slightly reduce parsing time
  - fix: Wrong charset name returned when saving file
  - fix: 'using =' / 'namespace =' not correctly handled
  - fix: Pressing '*' at begin of line will crash app
  - enhancement: switch header/source in editor's context menu
  - enhancement: base class dropdown list in new class dialog now works 
  - fix: Edting / show context menu when code analyzer is turned off may crash app.
  - fix: Show context menu when edting non c/c++ file may crash app.
  - fix: Project Options Dialog's Files panel will crash app.
  - fix: Memory usage of undo system is not correctly calculated, which may cause undo items lost
  - fix: Set max undo memory usage to 0 don't really remove the limit for undo
  - fix: Set max undo times to 0 don't really remove the limit for undo
  - fix: Keep the newest undo info regardless of undo memory usage
  - fix: inline functions not correctly handled by parser
  - fix: &operator= not correctly handled by parser

Red Panda C++ Version 2.1

  - fix: editors that not in the editing panel shouldn't trigger switch breakpoint
  - fix: editors that not in the editing panel shouldn't show context menu
  - enhancement: add "editors share one code parser" in "options" / "editor" / "code completion", to reduce memory usage.
        Turned off by default on PCs with memory > 4G; Force turned on PCs with memory < 1G.
  - enhancement: add "goto block start"/"goto block end" in "Code" menu
  - add fmtlib to the gcc compiler's lib distributed with RedPanda IDE windows version
  - add default autolink for fmtlib in Windows 
  - reduce size of the executable of win-git-askpass tool
  - change: remove "Optimize for the following machine" and "Optimize less, while maintaining full compatibility" options in the compiler setting panel, which are obseleted.
  - change: escape spaces in the executabe path under linux.
  - fix: Before run  a project's executable, we should check timestamp for project files AND modification states of files openned in editor.
  - change: Don't turn on "Show some more warnings (-Wextra)" option by default for DEBUG compiler set 
  - fix: Changes mainwindows's compiler set combobox not correctly handled for project
  - change: Don't localize autogenerated name for new files and new project (new msys2 gcc compiler can't correctly handle non-ascii chars in filenames)
  - change: rename "file" Menu -> "New Source File" to "New File" 

Red Panda C++ Version 2.0

  - redesign the project parser, more efficient and correct
  - enhancement: todo parser for project
  - fix: save/load bookmark doesn't work
  - fix: if project has custom makefile but not enabled, project won't auto generate makefile.
  - fix: File path of Issues in project compilation is relative, and can't be correctly marked in the editors.
  - fix: editor & class browser not correct updated when editor is switched but not focused
  - enhancement: show all project statements in the class browser
  - fix: namespace members defined in multiple places not correctly merged in the class browser
  - fix: correctly display statements whose parent is not in the current file
  - fix: statements is the class browser is correctly sorted
  - enhancement: Weither double click on the class browser should goto definition/declaration,  depends on the current cursor position
  - enhancement: keep current position in the class browser after contents modified
  - fix: "." and ".." in included header paths not correctly handled
  - reduce memory usage when deciding file types
  - enhancement: refresh project view for git status won't redraw project structure
  - enhancement: auto save project options after the compilerset option for project resetted 
  - enhancement: "." and ".." in paths of issues not correctly handled
  - enhancement: auto locate the last opened file in the project view after project creation
  - enhancement: separate compiler's language standard option for C / C++
  - fix: compiler settings not correctly handled when create makefile
  - enhancement: auto locate current open file in the project view panel
  - enhancement: when closing project, prevent all editors that belongs to the project check syntax and parse todos.
  - enhancement: add "auto reformat when saving codes" in "Options" / "Editor" / "Misc" (off by default)
  - enhancement: use "todo" and "fixme" as the keyword for TODO comments
  - fix: rules for obj missing in the makefile generated for project 
  - enhancement: before run a project'executable, check if there's project file  newer than the executable
  - enhancement: when create a new folder in the files view, auto select that folder and rename it
  - enhancement: when new header in the project view, auto select basename in the filename dialog
  - enhancement: when add file in the project view, auto select basename in the filename dialog
  - change: Don't generate localized filename when new header/add file in the project view
  - fix: Restore project's original compiler set if user choose 'No' in the confirm project compiler set change dialog.
  - fix: Encoding info in the status bar not correctly updated when save a new file
  - enhancement: auto sort TODO items 
  - fix: Correctly set file's real encoding to ASCII after saving
  - fix: selection's position not correctly set after input a char / insert string (and causes error under OVERWRITE mode)
  - fix: editors that not in the editing panel should not be syntax checked/ todo parsed/ code analyzed
  - fix: editors that not in the editing panel should not trigger breakpoint/bookmark/watch switch

Red Panda C++ Version 1.5

  - fix: project files that lies in project include folder is wrongly openned in Read-only mode
  - enhancement: add/new/remove/rename project files won't rebuild project tree
  - fix: gliches in UI's left panel in some OS
  - fix: correctly restore project layout when reopen it
  - change: new syntax for project layout files
  - change: clear tools output panel when start to compile
  - change: don't show syntax check messages in the tools output panel (to reduce longtime memory usage)
  - fix: minor memory leaks when set itemmodels
  - fix: threads for code parsing doesn't correctly released when parsing finished ( so and the parsers they use)
  - enhancement: save project's bookmark in it's own bookmark file
  - enhancement: project and non-project files use different bookmark view (auto switch when switch editors)
  - enhancement: auto merge when save bookmarks.
  - enhancement: add option "max undo memory usage" in the options / editor / misc page
  - fix: icons in options dialogs  not correctly updated when change icon set
  - enhancement: set compilation stage in the options / compiler set pages
  - enhancement: set custom compilation output suffix in the options / compiler set pages
  - enhancement: project and non-project files use different breakpoint and watchvar view (auto switch when not debugging and editor switched)
  - enhancement: save project's breakpoint and watchvar in it's own debug file.
  - enhancement: delete a watch expression don't reload who watch var view
  - enhancement: auto save/restore debug panel's current tab
  - fix: correctly restore left(explorer) panel's current tab
  - enhancement: auto close non-modified new editor after file/project openned;
  - fix: project files openned by double click in bookmark/breakpoint panel may cause app crash when closed.
  - fix: When open a project that's already openned, shouldn't close it.
  - enhancement: When open a project, let user choose weither open it in new window or replace the already openned project
  - fix: editor tooltip for #include_next is not correctly calculated
  - fix: ctrl+click on #include_next header name doesn't open the right file
  - enhancement: parser used for non-project C files won't search header files in C++ include folders.
  - fix: toggle block comment/delete to word begin/delete to word end are not correctly disabled when editor not open
  - fix: index out of range in cpp highlighter
  - fix: memory leak in code folding processing
  - change: add/remove/new project file won't save all openned project files.
  - fix: save all project files shouldn't trigger syntax check in inactive editors 

Red Panda C++ Version 1.4

  - fix: "Encode in UTF-8" is not correctly checked, when the editor is openned using UTF-8 encoding.
  - fix: crash when create non C/C++ source file in project
  - fix: can't open text project file in the editor
  - change: when create non-text project file, don't auto open it
  - fix: the project compiler options is not correctly read  when open old dev-c++ project 
  - fix: astyle.exe can't correctly format files that using non-ascii identifier
  - fix: when "cleary symbol table of hidden editors" is turned on, content in the editor reshown is not correctly parsed

Red Panda C++ Version 1.3

  - enhancement: don't parse all openned files when start up
  - enhancement: don't parse files when close all and exit
  - change: reduce time intervals for selection by mouse
  - enhancement: change orders of the problems in the problem set panel by drag&drop
  - enhancement: change orders of the problem cases in the problem panel by drag&drop
  - fix: the size of horizontal caret is wrong

Red Panda C++ Version 1.2

  - enhancement: Portuguese Translation ( Thanks for crcpucmg@github)
  - fix: files in network drive is opened in readonly mode
  - change: reorganization templates in subfolders
  - enhancement: create template from project
  - fix: can't correctly set project icon
  - fix: can't set shortcut that contains shift and non-alphabet characters

Red Panda C++ Version 1.1.6

  - fix: block indent doesn't work
  - fix: selection is not correctly set after input in column mode 
  - fix: in #if, defined without () not correctly processed
  - enhancement: don't show cpp defines when editing c files
  - enhancement: choose default language when first run
  - fix: Drag&Drop no correctly disabled for readonly editors
  - enhancement: disable column mode in readonly editors
  - fix: inefficient loop when render long lines
  - fix: indents for "default" are not the same with "case"
  - fix: (wrongly) use the default font to calculate  non-ascii characters' width
  - change: switch positions of problem case output and expected output

Red Panda C++ Version 1.1.5

  - change: uncheck "hide unsupported files" in files view shouldn't gray out non-c files
  - enhancement: double clicking a non-text file in the files view, will open it with external program
  - enhancement: double clicking a non-text file in the project's view, will open it with external program
  - fix: correctly update the start postion of selection after code completion
  - enhancement: add a demo template for raylib/rdrawing predefined colors
  - enhancement: add select current word command in the Selection menu
  - change: add Selection menu
  - enhancement: add memory view rows/columns settings in the settings dialog -> debugger -> general panel
  - enhancement: add "Go to Line..." in the Code menu
  - fix: "Timeout for problem case" can't be rechecked, in the Settings Dialog -> executor -> problem set panel.
  - fix: bug in the project template
  - change: sort local identifiers before keywords in the auto completion popup
  - fix: can't create folder in files view, if nothing is selected
  - fix: can't find the gcc compiler, if there are gcc and clang compilers in the same folder

Red Panda C++ Version 1.1.4

  - enhancement: prohibit move selection up/down under column mode
  - enhancement: prohibit move selection up/down when the last line in selection is a folded code blocks
  - enhancement: check validity of selection in column mode when moving caret by keyboard
  - enhancement: check validity of selection in column mode when moving caret by mouse
  - enhancement: only allow insert linebreak at the end of folded code block
  - enhancement: only allow delete whole folded code block
  - refactor of undo system
  - fix: calculation of the code block ranges when inserting/deleting
  - fix: undo chains
  - enhancement: prevent group undo when caret position changed
  - fix: undo link break may lose leading spaces
  - fix: correctly restore editor's modified status when undo/redo
  - enhancement: set current index to the folder after new folder created in the files view
  - enhancement: resort files in the files view after rename

Red Panda C++ Version 1.1.3

  - fix: wrong auto indent calculation for comments
  - enhancement: position caret at end of the line of folded code block
  - enhancement: copy the whole folded code block
  - enhancement: delete the whole folded code block
  - fix: correctly update the folding state of code block, when deleted
  - change: just show one function hint for overloaded functions
  - update raylib to 4.2-dev
  - update raylib-drawing to 1.1
  - add "raylib manual" in the help menu

Red Panda C++ Version 1.1.2
  - enhancement: use different color to differenciate folder and headers in completion popup window
  - enhancement: auto add "/" to folder when completing #include headers
  - enhancement: add the option "Set Encoding for the Executable" to project's compiler options
  - fix: can't correctly compile when link params are seperated by line breaks
  - fix: select all shouldn't set file's modified flag
  - enhancement: add (return)type info for functions/varaibles/typedefs in the class browser panel
  - enhancement: autolink add "force utf8" property (mainly for raylib)
  - change: position caret to (1,1) when create a new file using editor's new file template

Red Panda C++ Version 1.1.1
  - enhancement: adjust the appearance of problem case's input/output/expected control
  - change: swap position of problem case's output and expected input controls
  - enhancement: when problem case panel is positioned at right, problem case's input, output and expected controls is layouted vertically
  - enhancement: add ignore spaces checkbox in problem cases panel
  - fix: can't paste contents copied from Clion/IDEA/PyCharm
  - fix: project don't have compiler set bin folder setting
  - fix: when run/debug the executable, add current compiler set's bin folders to path
  - fix: when open in shell, add current compiler set's bin folders to path
  - fix: when debug the executable using gdb server, add current compiler set's bin folders to path
  - fix: reduce height of the message panel when dragging from right to bottom
  - fix: when messages panel is docked at right, its width not correctly restored when restart.

Red Panda C++ Version 1.1.0
  - enhancement: when ctrl+mouse cursor hovered an identifier or header name, use underline to highlight it
  - enhancement: mark editor as modified, if the editing file is changed by other applications.
  - enhancement: When the editing files is changed by other applications, only show one notification dialog for each file.
  - fix: c files added to a project will be compiled as c++ file.
  - enhancement: restore caret position after batch replace
  - enhancement: rename in files view's context menu
  - enhancement: delete in files view's context menu
  - change: drag&drop in files view default to move
  - fix: rename macro doesn't work in project
  - fix: undo doesn't work correctly after rename symbole & reformat
  - fix: can't remove a shortcut
  - enhancement: hide all menu actions in the option dialog's shortcut panel
  - enhancement: add 'run all problem cases' / 'run current problem case' / 'batch set cases' to the option dialog's shortcut panel
  - enhancement: more templates for raylib
  - fix: compiler settings not correctly saved

Red Panda C++ Version 1.0.10
  - fix: modify watch doesn't work
  - fix: make behavior consistent in adding compiler bindirs to Path (thanks for brokencuph@github)
  - enhancement: basic MacOS support ( thanks for RigoLigoRLC@github)
  - fix: #define followed by tab not correctly parsed
  - enhancement: don't auto add () when completing C++ io manipulators ( std::endl, std::fixed, etc.)
  - fix: can't goto to definition of std::endl
  - fix: errors in the calculation of cut limit
  - enhancement: new turtle library based on raylib ( so it can be used under linux)
  - fix: autolink calculation not stable

Red Panda C++ Version 1.0.9
  - fix: selection in column mode not correctly drawn when has wide chars in it
  - fix: delete & insert in column mode not correctly handled
  - fix: input with ime in column mode not correctly handled
  - fix: copy & paste in column mode not correctly handled
  - fix: crash when project name is selected in the project view and try create new project file
  - change: panels can be relocated
  - fix: tab icon not correct restore when hide and show a panel
  - fix: the hiding state of the tools output panel is not correctly saved
  - enhancement: add "toggle explorer panel" and "toggle messages panel" in "view" menu
  - fix: cursor is wrongly positioned when insert code snippets that don't have placeholders
  - fix: "run current cases" dosen't correctly display real output 

Red Panda C++ Version 1.0.8
  - enhancement: auto complete '#undef'
  - enhancement: redesign components for compiler commandline arguments processing
  - fix: selection calculation error when editing in column mode
  - enhancement: add compiler commandline argument for "-E" (only preprocessing)
  - enhancement: auto set output suffix to ".expanded.cpp" when compiler commandline argument for "-E" is turned on
  - enhancement: auto set output suffix to ".s" when compiler commandline argument for "-S" is turned on
  - enhancement: show error message when user set a shortcut that's already being used.
  - enhancement: adjust scheme colors for "dark" and "high contrast" themes
  - enhancement: can debug files that has non-ascii chars in its path and is compiled by clang
  - fix: when debugging project, default compiler set is wrongly used

Red Panda C++ Version 1.0.7
  - change: use Shift+Enter to break line
  - change: highlight whole #define statement using one color
  - enhancement: don't highlight '\' as error
  - enhancement: hide add charset  option in project options dialog's compiler set page, when project compiler set is clang
  - fix: When generating project's makefile for clang, don't add -fexec-charset / -finput-charset command line options
  - fix: index of the longest line not correctly updated when inputting with auto completion open
  - enhancement: support UTF-8 BOM files
  - enhancement: add new tool button for "compiler options"
  - fix: keyword 'final' in inhertid class definition is not correctly processed
  - change: stop generating 'profile' compiler set

Red Panda C++ Version 1.0.6
  - fix: gcc compiler set name is not correct in Linux
  - enhancement: hide add charset option when the currect compiler set is clang
  - enhancement: auto check the c project option in the new project dialog
  - change: use "app.ico" as default name for the project icon file
  - fix: c file should use CC to build in the auto generated makefile
  - enhancement: package script for msys2 clang
  - enhancement: auto set problem case's expected output file which has "ans" as the suffix, when batch set cases
  - fix: use utf8 as the encoding for clang's error output
  - fix: correctly parse link error message for clang
  
Red Panda C++ Version 1.0.5
  - enhancement: add autolink and project template for sqlite3
  - enhancement: add sqlite3 lib to the gcc in distribution
  - enhancement: improve the matching of function declaration and definitions
  - fix: research button doesn't show find in files dialog
  - enhancement: add project template for libmysqlclient(libmariadbclient)
  - enhancement: add libmysqlclient to the x86-64 version gcc in distribution
  - enhancement: select and delete multiple watches
  - enhancement: add project templates for tcp server / tcp client
  - enhancement: only show function tips when cursor is after ',' or '('.
  - enhancement: when auto complete function names, only append '(' if before identifier or "/'
  - update highconstrast icon set
  - fix: index of the longest line not correctly updated when insert/delete multiple lines ( which will cause selection errors)
  
Red Panda C++ Version 1.0.4
  - fix: hide function tips, when move or resize the main window
  - enhancement: add help link for regular expression in search dialog
  - enhancement: remember current problem set's filename
  - enhancement: F1 shorcut opens offcial website
  - enhancement: don't auto complete '(', if the next non-space char is '(' or ident char
  - enhancement: if a project's unit encoding is the same with project's encoding, don't save its encoding
  - fix: files will be saved to default encoding inspite of its original encoding
  - fix: parenthesis skip doesn't work when editing non-c/c++ files
  - enhancement: prefer local headers over system headers when complete #include header path
  - fix: tab/shift+tab not correctly handled in options dialog's code template page
  - enhancement: batch set cases ( in problem case table's context menu )
  - enhancement: add Portugese translation
  - fix: crash when eval statements like "fsm::stack fsm;"
  - enhancement: add Traditional Chinese translation
  - fix: index of the longest line not correctly updated ( which will cause selection errors)
  - fix: scroll bar not correctly updated when collapse/uncollapse folders
  - fix: parse error for definition of functions whose return type is pointer
  - enhancement: add library in project option dialog's compile options page

Red Panda C++ Version 1.0.3
  - fix: when oj problem grabbed by competitive companion received,
    the app is restored to normal state, no matter it's current state.
  - enhancement: input shortcut in the option dialog's general -> shortcut page by pressing keys.
  - enhancement: shift+ctrl+down/up to move currenlt selection lines up / down
  - fix: can't compile under linux
  - enhancement: support Devcie Pixel Ratio ( for linux )
  - fix: crash when editing txt file and input symbol at the beginning of a line
  - fix: ctrl+shift+end doesn't select
  - fix: don't show tips in the editor, when selecting by mouse
  - fix: auto syntax check doesn't work for new files
  - change: don't auto jump to the first syntax error location when compile
  - enhancement: don't show folders that doesn't contain files in the project view
  - enhancement: redesigned new project unit dialog
  - fix: some dialog's icon not correctly set
  - fix: can't build project that has source files in subfolders
  - fix: can't build project that has custom object folder
  - fix: buttons in the project option dialog's output page don't work
  - fix: don't add non-project header files to makefile's object rules
  - change: add glm library in the integrated gcc

Red Panda C++ Version 1.0.2
  - enhancement: press tab in column mode won't exit column mode
  - enhancement: refine behavior of undo input space char
  - enhancement: better display when input with IM under column mode
  - enhancement: better display current lines under column mode
  - change: test to use utf-8 as the default encoding (prepare to use libclang to implement parser)
  - fix: auto syntax check fail, if the file is not gbk and includes files encoded with utf8
  - enhancement: timeout for problem case test
  - enhancement: slightly reduce start up time
  - enhancement: use icon to indicate missing project files in the project view
  - enhancement: display problem case running time 
  - enhancement: set problem case input/expected output file
  - enhancement: auto position cursor in expected with output's cursor
  - enhancement: display line number in problem case's input/output/expected input controls
  - enhancement: only tag the first inconstantency when running problem case, to greatly reduce compare & display time
  - fix: can't stop a freeze program that has stdin redirected.
  - enhancement: context menu for problem cases table 
  - fix: error in auto generate makefile under linux
  - fix: when open a project, and it's missing compiler set getten reset, it's modification flag is not correctly set.
  - fix: vector vars can't be expanded in the watch panel
  - change: use qt's mingw 8.1 (32bit) and 11.2 (64bit) in distributions, to provide better compatibility with simplified chinese windows.
  - fix: crash when rename an openned file, and choose "no" when ask if keep the editor open
  - change: only auto complete symbol '(' when at line end, or there are spaces or right ')' '}' ']'after it
  - fix: mouse drag may fail when start drag at the right half of the selection's last character

Red Panda C++ Version 1.0.1
  - fix: only convert project icon file when it's filename doesn't end with ".ico"
  - fix: hide function tip when scroll
  - fix: short cut for goto definition/declaration doesn't work
  - enhancement: press alt to switch to column selection mode while selection by mouse dragging in editor
  - fix: order for parameters generated by auto link may not correct
  - fix: corresponding '>' not correctly removed when deleting '<' in #include line 
  - enhancement: shortcut for goto definition/declaration
  - change: ctrl+click symbol will goto definition, instead of got declaration
  - fix: when size of undo items is greater than the limit, old items should be poped in group
  - enhancement: max undo size in option dialog's editor->misc tab
  - fix: when editor font is too small, fold signs on the gutter are not correctly displayed
  - fix: expand fold signs on the gutter are not correct
  - enhancement: auto restore mainwindow when open files in one instance
  - fix: the problem & problem set panel can't be correctly , if problem set is enabled
  - fix: disable code completion doesn't correctly disable project parser
  - enhancement: slightly reduce memory usage for code parser
  - enhancement: switch capslock won't cancel code completion
  - enhancement: double click on item in code completion list will use it to complete
  - fix: goto declaration by ctrl+click will incorrectly select contents
  - fix: input may cause error, if selection in column mode and begin/end at the same column
  - enhancement: draw cursor for column mode
  - enahcnement: edit/delete in multiline ( column mode), press ese to exit

Red Panda C++ Version 1.0.0
  - fix: calculation for code snippets's tab stop positions is not correct
  - fix: Refresh files view shouldn'tchange open/save dialog's default folder
  - enhancement: "locate in files view" will request user's confirmation when change the working folder
  - enhancement: adjust tab order in the find dialog
  - enhancement: highlight hits in the find panel's result list
  - enhancement: optimize startup time
  - fix: batch replace in file doesn't respect item check states in the find panel
  - enhancement: option for default file encoding in "option" dialog's "editor"->"misc" tab
  - enhancement: auto detect "gbk" encoding when running in zh_CN locale under Linux
  - enhancement: disable encoding submenu when editor closed
  - enhancement: clear infos in the status bar when editor closed
  - fix: wrong selection when drag & dropped in editor
  - enhancement: toggle block comment
  - fix: syntax color of #include header filenames not correct
  - enhancement: disable "code completion" will disable enhanced syntax highlight
  - enhancement: match bracket
  - enhancement: **Linux** convert to "gbk"/"gb18030" encodings when run under "zh_CN" locale
  - fix: when no selection, copy/cut should auto select whole line with the line break
  - fix: redo cut with no selection while make whole line selected
  - fix: correctly reset caret when redo cut with no selection
  - enhancement: close editor when middle button clicked on it's title tab
  - fix: error when insert text in column mode 
  - fix: error when delete contents in column mode on lines that has wide-chars
  - fix: error when create folder in files view
  - fix: "ok" button should be disabled when no template selected in new project dialog
  - fix: saveas an openned project file shouldn't be treated as rename
  - enhancement: auto add parentheis when complete function like MARCOs
  - fix: wrong font size of exported RTF file 
  - fix: correct tokenize statements like "using ::memcpy";
  - fix: wrong font size of exported HTML file 
  - fix: parse error in avxintrin.h 
  - fix: switch disassembly mode doesn't update contents
  - fix: if there is a Red Panda C++ process running program, other Red Panda C++ processes can't run program correctly.
  - enhancement: ctrl+enter insert a new line at the end of current line
  - enhancement: create file in files view
  - fix: hits in the search view not correctly displayed (overlapped with others)
  - enhancement: auto convert project icon to ico format
  - fix: correctly reparse modified project files when rename symbol
  - change: remove shortcuts for line/column mode

Red Panda C++ Version 0.14.5
  - fix: the "gnu c++ 20" option in compiler set options is wrong
  - enhancement: option "open files in the same red panda C++ instance", in options->environment->file associations
  - enhancement: hide unsupported files in files view
  - fix: can't correctly set break conditions
  - fix: crash when copy to non-c files
  - fix: fonts in cpu window is not correctly set, when dpi changed
  - enhancement: enable group undo
  - enhancement: add option "hide symbols start with underscore" and "hide synbols start with two underscore"
  - fix: can't rename project files that not openned in editor
  - enhancement: group undo will stop at spaces
  - fix: menu font size is wrong when dpi changed
  - enhancement: better processing of symbol completion
  - enhancement: better support of ligatures
  - enhancement: use the expression evaluation logic to handle "goto declaration"/"goto definition" 
  - enhancement: reduce startup time by about 1 second.
  - enhancement: add option "mouse selection/drag scroll speed" in the options dialog's "Editor" / "general" tab.
  - fix: the scroll speed of mouse selection/drag is too fast.
  - fix: the scroll behavior of mouse dragging on the editor's edge is not correct
  - fix: calculation of caret position is not in consistence.
  - fix: undo one symbol completion as a whole operation
  - fix: crash when open a project that contains custom folder
  - enhancement: symbol completion when editor has selection 
  - fix: save project's layout shouldn't modify the project file
  - enhancement: use expression processing in syntax highlighting for identifiers
  - fix: if a function's declaration can't be found, it will be wrongly highlighted as variable
  - change: "locate in files view" won't change the working folder, if current file is in subfolders of the working folder
  - enhancement: hide function tips, when input method is visible

Red Panda C++ Version 0.14.4
  - enhancement: git - log
  - fix: error in templates
  - enhancement: git - reset
  - fix: header completion error when header name contains '+'
  - enhancement: clear history in file -> recent menu
  - enhancement: close project in project view's context menu
  - enhancement: auto find compiler sets when run for the first time
  - enhancement: git - remotes
  - enhancement: rename "open folder" to "choose working folder"
  - enhancement: let user choose app theme when first run
  - enhancement: git - pull / push / fetch

Red Panda C++ Version 0.14.3
  - fix: wrong code completion font size, when screen dpi changed
  - enhancement: replace Files View Panel's path lineedit control with combo box
  - enhancement: custome icons for project view
  - fix: convert to encoding setting in compiler set option not correctly handled
  - change: rename "compile log" panel to "tools output"
  - fix: debug panel can't be correctly show/hide
  - enhancement: redesign tools output's context menu, add "clear" menu item
  - enhancement: tools -> git  in the options dialog
  - enhancement: auto detect git in PATH
  - enhancement: git - create repository
  - enhancement: git - add files
  - enhancement: git - commit
  - enhancement: git - restore
  - enhancement: git - branch / switch
  - enhancement: git - merge
  - fix: compiler set index not correctly saved, when remove compiler sets in options dialog
  - enhancement: when create a repository in a project, auto add it's files to the repository
  - enhancement: when add files to project, auto add it to git (if the project has a git repository)
  - enhancement: when save a file, and it's under files view's current folder,  auto add it to git (if it has a git repository)
  - enhancement: new file icons for high contrast icon set
  - fix: left and bottom panel size not correct when DPI changed
  - fix: icons in files view not changed, when icon set is changed
  

Red Panda C++ Version 0.14.2
  - enhancement: file system view mode for project
  - enhancement: remove / rename / create new folder in the files view
  - fix: crash when there are catch blocks in the upper most scope
  - fix: can't read project templates when path has non-ascii chars
  - fix: huge build size for c++ files

Red Panda C++ Version 0.14.1
  - enhancement: custom theme
  - fix: failed to show function tip, when there are parameters having '[' and ']'
  - enhancement: display localized theme name in the option dialog
  - enhancement: show custom theme folder in options dialog -> enviroment -> folders
  - enhancement: display localzed icon set name in the option dialog
  - enhancement: new sky blue icon set, contributed by Alan-CRL
  - enhancement: show caret at once, when edition finished
  - enhancement: new header dialog for project
  - enhancement: new contrast icon set, contributed by Alan-CRL
  - enhancement: new contrast theme, contributed by Alan-CRL
  - enhancement: theme now have default icon set
  - fix: wrong icons for file associations
  - fix: editor's font size set by ctrl+mouse wheel will be reset by open the option dialog
  - fix: actions not correctly disabled when compile
  - fix: can't differentiate disabled and enabled buttons, when using contrast icon set
  - fix: when running problem cases, the output textbox might be wrongly cleared.
  - fix: typo error in the parser
  - fix: typing after symbols like 'std::string' shouldn't show code completion suggestions

Red Panda C++ Version 0.14.0
  - enhancement: custom icon set ( in the configuration folder)
  - enhancement: show custom icon set folder in options -> enviroment -> folders 
  - enhancement: new class ( to project) wizard
  - enhancement: greatly speed up code completion 
  - fix: code folding calculation not correct when some codes are folded and editing after them
  - enhancement: code completion ui redesigned
  - fix: mainwindow action's short cut doesn't work,  if the action is not in menu or toolbar
  - fix: when run all cases for a problem, processing of output is slow

Red Panda C++ Version 0.13.4
  - fix: when copy comments, don't auto indent
  - enhancement: auto add a new line when press enter between '/*' and '*/'
  - fix: code completion popup won't show  members of 'this'
  - fix: can't show private & protected members of 'this'
  - fix: function name like 'A::B' is not correctly parsed
  - fix: static members are not correct shown after Classname + '::'
  - enhancement: show parameter tips for class constructors
  - enhancement: when there are tips showing, don't show mouse tips
  - enhancement: setting non-ascii font for editors
  - enhancement: correct handle windows dpi change event
  - enhancement: code completion find words with char in the middle

Red Panda C++ Version 0.13.3
  - enhancement: restore editor position after rename symbol
  - enhancement: restore editor position after reformat code
  - fix: If project's compiler set is not the same with the default compiler set, parser for the project doesn't use the project's compiler set
  - fix: If project's compiler set is not the same with the default compiler set, auto openned project's file will use wrong compiler set to do syntax check.
  - change: symbols that exactly match are sorted to the front in the code suggestion popup list
  - fix: symbols defind locally should be sorted to the front in the code suggestion popup list
  - fix: when show function tips, can't correctly calcuate the current position in the function param list
  - fix: app will become very slow when processing very long lines.
  - enhancement: If console pauser doesn't exist, warn and stop running programs.
  - fix: app crash when ctrl+click on a #include statement that point to a directory instead of header file.
  - fix: ctrl+click on the enum value will jump to the wrong line in it's definition file
  - fix: line info in the mouse tip of statement not correct
  - fix: editor crash when no highlighter is assigned (the editing file is a not c/cpp source file);
  - fix: ')' not correctly skip in the editor when no highlighter is assigned (the editing file is a not c/cpp source file);
  - fix: Undo in the editor will lose line indents when no highlighter is assigned (the editing file is a not c/cpp source file);
  - enhancement: highlighter for GLSL (OpenGL Shading Language)
  - add a new template for raylib shader apps
  - fix: project files' charset settings doesn't work correctly
  - enhancement: add exec charset option to compiler set settings
  - enhancement: delete to word begin /delete to word end
  - fix: when open a file, all blank lines's indents are removed.
  - fix: indent lines displayed at wrong position, when there are folded lines
  - fix: if editor's active line color is disabled, caret's position may not be correct redrawn
  - fix: insert code snippets will crash, if current compiler set's include dir list is not empty and lib dir list is empty
  - fix: search around option can't be disabled
  - enhancement: show a confirm dialog when search/replace around
  - enhancement: auto zoom ui when screen's zoom factor changed (windows)
  - enhancement: parser not called when open a file, if option "clean parser symbols when hidden" is turned on.
  
Red Panda C++ Version 0.13.2
  - fix: "delete and exit" button in the environtment / folder option page doesn't work correctly 
  - fix: crash when closing the options dialog under Ubuntu 20.04 LTS ( no memory leak now)
  - enhancement: can add non-code file in templates
  - enhancement: if there's no selection when copy/cut, select currect line by default
  - enhancement: support ligatures in fonts like fira code ( disabled by default, can be turned on in options dialog's editor font page)
  - enhancement: add "minimum id length required to show code completion" to the options dialog's editor code completion page
  - enhancement: modify values in the memory view while debugging
  - enhancement: auto update watch, local and memory view after expression evaluated
  - enhancement: auto update watch, local and memory view after memory modified
  - enhancement: modify values in the watch view by double click
  - fix: crash when refactor symbol and cursor is at the end of the identifier
  - fix: refactor symbol doesn't work for 1-length identifiers
  - enhancement: redirect stdio to a file while debugging ( must use gdb server mode to debug)
  - fix: parser can't correctly handle variable definitions that don't have spaces like 'int*x';
  - fix: parser can't correctly handle function parameters like 'int *x' 
  - fix: caret dispears when at '\t' under Windows  7
  - enhancement: ctrl+up/down scrolls in the editor
  - enhancement: add "wrap around" option to find/replace
  - fix: project's icon setting is not correctly saved
  - fix: project's type setting won't be saved
  - fix: If project's compiler set is not the same with the default compiler set, auto openned project's file will use wrong compiler set to do syntax check.
  - fix: open a project file through "File"->"Open" will not correctly connect it with the project internally
  - fix: wrong project program directory parameter is sent to the debugger
  - enhancement: better behavior of mouse tips
  - fix: in linux, projects no need of winres to be built

Red Panda C++ Version 0.13.1
 - enhancement: support localization info in project templates
 - change: template / project files use utf-8 encoding instead of ANSI
 - fix: .rc file shouldn't be syntax checked
 - enhancement: auto save/restore size of the new project dialog
 - fix: new project dialog's tab bar should fill all empty spaces
 - enhancement: add raylib to autolinks
 - enhancement: distribute raylib with integrated gcc

Red Panda C++ Version 0.12.7
 - change: make current build system follow FHS specifications
 - fix: crash when close settings dialog in Ubuntu 20.04 (but we'll leak memory now...)
 - enhancement: add raylib.h to autolink
 - fix: shouldn't generate default autolink settings in linux
 - fix: shouldn't auto add /bin/gcc to compiler sets
 - fix: if a dir duplicates in PATH, don't add it to compiler sets repeatedly
 - enhancement: add "--sanitize=address" to compile option in the Debug compiler set in Linux 
 - enhancement: auto sort files in the project view

Red Panda C++ Version 0.12.6
 - fix: heartbeat for gdb server async command shouldn't disable actions
 - fix: problem cases doesn't use svg icons
 - fix: problem's title info not updated after running cases 
 - enhancement: open the corresponding source file from problem's context menu
 - fix: debugger's "continue" button not correctly disabled
 - change: use libicu instead of ConvertUTF.c under Linux
 - change depends to qt 5.12 instead of 5.15

Red Panda C++ Version 0.12.5
 - fix: compile error in linux
 - fix: can't receive gdb async output for commands
 - fix: can't reformat code
 - enhancement: add option for setting astyle path
 - fix: wrong file wildcard (*.*) in linux
 - fix: open terminal in linux
 - fix: wrong executable filename for source files in linux
 - enhancement: console pauser for linux 
 - enhancement: redirect input to program in linux
 - enhancement: detach pausing console window
 - rename to Red Pand C++

Version 0.12.4 For Dev-C++ 7 Beta
 - change: add copyright infos to each source file
 - fix: watch and local infos not updated when changing current frame in the call stack panel
 - enhancement: pause the debugging program (The debugger should work under gdb server mode, which is turned off by default in windows)

Version 0.12.3 For Dev-C++ 7 Beta
 - enhancement: basic linux compatibility
 - enhancement: debug with gdb server

Version 0.12.2 For Dev-C++ 7 Beta
 - enhancement: auto find compiler sets in the PATH 
 - change: path for iconsets
 - enhancement: select icon sets in options dialog ( but we  have only 1 icon set now...)

Version 0.12.1 For Dev-C++ 7 Beta
 - fix: error when drag&drop in editors

Version 0.12.0 For Dev-C++ 7 Beta
 - enhancement: enable run/debug/compile when console program finished but pausing.

Version 0.11.5 For Dev-C++ 7 Beta
 - fix: step into instruction and step over instruction not correctly disabled when cpu dialog is created
 - enhancement: icons in all dialogs auto change size with fonts 
 - enhancement: save/restore sizes of CPU dialog and settings dialog

Version 0.11.4 For Dev-C++ 7 Beta
 - fix: compiler set's custom link parameters  not used when compiling
 - fix: code completion doesn't work when input inside () or []
 - fix: auto indent processing error when input '{' in the middle of if statement
 - fix: left and right gutter offset settings not  correctly saved
 - fix: symbol completion for '<>' in the preprocessor line not work
 - enhancement: new svg icons set
 - enhancement: the size of icons in the main window zooms with font size

Version 0.11.3 For Dev-C++ 7 Beta
 - fix: use pixel size for fonts, to fit different dpi in multiple displays
 - enhancement: use the new expression parser to parse info for tips
 - enhancement: better highlight processing for preprocess directives 
 - enhancement: use the new expression parser to implement rename symbol
 - fix: rename symbol shouldn't remove empty lines

Version 0.11.2 For Dev-C++ 7 Beta
 - fix: button "run all problem cases" not disabled when compiling or debugging
 - enhancement: set font for problem case input/output textedits
 - enhancement: when run program with problem cases, updates output immediately (note: stdout of the program running with problem cases is fully buffered,
 so we need to fflush after each time output to stdout, or use setbuf(stdout,NULL) to turn the buffer off)
 - fix: current line of the disassembly in the cpu window not correctly setted
 - enhancement: add "step into one machine instruction" and "step over one machine instruction" in the cpu window
 - fix: can't correctly set TDM-GCC compiler
 - fix: auto add 32-bit compiler sets for TDM64-GCC

Version 0.11.1 For Dev-C++ 7 Beta
 - enhancement: Problem's test case shouldn't accept rich text inputs
 - enhancement: recalc layout info for code editors when dpi changed

Version 0.11.0 For Dev-C++ 7 Beta
 - enhancement: redesign the expression parser for code completion
 - fix: "make as default language" option in the project wizard doesn't work
 - fix: "ake as default language" option in the project wizard doesn't work
 - fix: typo errors in settings dialog
 - enhancement: console pauser clears STDIN buffer before show "press any key to continue..."
 - fix: path in macros should use system's path separator
 - fix: custom tools doesn't work
 - enhancement: add a demo for custom tool 

Version 0.10.4 For Dev-C++ 7 Beta
 - fix: can't correctly undo/redo indent 
 - fix: can't correctly undo/redo unindent
 - change: press tab when there are selections will do indent
 - change: press shift+tab when there are selections will do unindent
 - enhancement: press home will switch between begin of line and the position of fisrt non-space char
 - enhancement: press end will switch between end of line and the position of last non-space char 
 - enhancement: use "Microsoft Yahei" as the default UI font whe running in Simplified Chinese Windows

Version 0.10.3 For Dev-C++ 7 Beta
 - enhancement: treat files ended with ".C" or ".CPP"  as C++ files
 - enhancement: add option "ignore spaces when validating problem cases" to the "Executor"/"Problem Set" option tab.

Version 0.10.2 For Dev-C++ 7 Beta
 - fix: select by mouse can't correctly set mouse's column position
 - fix: dragging out of the editor and back will cause error
 - fix: dragging text from lines in the front to lines back will cause error
 - fix: dragging text onto itself should do nothing
 - fix：license info in the about dialog should be readonly
 - enhancement: change project name in the project view

Version 0.10.1 For Dev-C++ 7 Beta
 - fix: can't correctly expand watch expression that has spaces in it
 - fix: can't correctly display stl containers in watch
 - fix: the last line in the debug console is not correctly displayed
 - enhancement: scroll while dragging text in the editor
 - fix: dragging out of the editor shouldn't reset the caret back 

Version 0.10.0 For Dev-C++ 7 Beta
 - enhancement: use gdb/mi interface to  communicate with gdb debug session
 - enhancement: better display of watch vars
 - fix: project's modified flag not cleared after saved

Version 0.9.4 For Dev-C++ 7 Beta
 - fix: code formatter's "indent type" option not correctly saved

Version 0.9.3 For Dev-C++ 7 Beta
 - fix: the count in the title of issues view isn't correct
 - fix: columns calculation not correct when paint lines containing chinese characters
 - fix: restore caret position after reformat code
 - enhancement: ask user to rebuild project, when run/debug the project and it has been modified
 - fix: correct set the enabled state of "delete line"/"insert line"/"delete word"/"delete to BOL"/"delete to EOL" menu items
 - fix: undo "delete word"/"delete to BOL"/"delete to EOL" correct reset caret position

Version 0.9.2 For Dev-C++ 7 Beta
 - fix: gutter of the disassembly code control in the cpu info dialog is grayed
 - fix: problem set & problem views not correctly hidden when disabled in the executor / problem set options 
 - fix: executor / problem set options not correctly saved
 - fix: option "Move caret to the first non-space char in the current line when press HOME key" dosen't work fine.
 - fix: ctrl+left can't correctly move to the beginning of the last word
 - enhancement: add "delete line"/"duplicate line"/"delete word"/"delete to EOL"/"delete to BOL" in the edit menu
 - fix: crash when run "Project" / "Clean Make files"
 - fix: when make project and del non-existing files, shouldn't show error messages

Version 0.9.1 For Dev-C++ 7 Beta
 - enhancement: code completion suggestion for "__func__" variable
 - fix: ide failed to start, if there are errors in the compiler set settings
 - fix: numpad's enter key doesn't work
 - enhancement: code completion suggestion for phrase after long/short/signed/unsigned
 - enhancement: save/load default projects folder
 - enhancement: add editor general options "highlight current word" and "highlight matching braces"

Version 0.9.0 For Dev-C++ 7 Beta
 - fix: control keys in the numpad doesn't work in the editor
 - fix: project layout infos are wrongly saved to registry 
 - fix: project layout infos are not correctly saved/loaded

Version 0.8.11 For Dev-C++ 7 Beta
 - fix: text color for cpu info dialog not correctly setted

Version 0.8.10 For Dev-C++ 7 Beta
 - fix: Shouldn't update auto link settings, if the header name to be modified is unchanged
 - fix: add unit to project not correctly set new unit file's encoding
 - fix: correctly set encoding for the new added project unit file
 - fix: if there's a project openned, new file should ask user if he want to add the new file to the project
 - fix: when adding a file openned in the editor to the project, properties of it are not correctly setted.
 - enhancement: when remove a file from the project, also ask if user want to remove it from disk
 - fix: double click a project's .dev file in the Files panel should load the project

Version 0.8.9 For Dev-C++ 7 Beta
 - fix: text color of labels in statusbar not correctly updated when change theme

Version 0.8.8 For Dev-C++ 7 Beta
 - enhancement: drag & drop text in the editor
 - enhancement: auto calcuate caret line size basing on font size
 - enhancement: shift+mouse wheel to scroll horizontally 
 - fix: greatly reduces paste time 
 - fix: auto indent shouldn't use preprocessor's indent to calculate 
 - fix: option "don't add leading zeros to line numbers" not work
 - fix: "collapse all" and "uncollapse all" doesn't work

Version 0.8.7 For Dev-C++ 7 Beta
 - enhancement: auto indent line to column 1 when enter '#' at beginning of line
 - fix: when enter '{' or '}' at beginning of line, auto indent will remove all contents of the line
 - fix: auto indent should be turned off when reformat code
 - fix: auto indent should be turned off when replace in code 

Version 0.8.6 For Dev-C++ 7 Beta
 - enhancement: greatly reduces memory usage for symbol parsing ( memory needed for bits/stdc++.h reduced from 150m+ to 80m+)
 - fix: currect compiler set not correctly updated when switch between normal file and project file
 - fix: editor auto save settings not saved and applied
 - fix: only auto save files that has new modifications 
 - fix: correctly auto save files with it's own name

Version 0.8.5 For Dev-C++ 7 Beta
 - enhancement: use lighter color to draw menu seperators
 - enhancement: differentiate selected and unselected tab bars

Version 0.8.4 For Dev-C++ 7 Beta
 - enhancement: auto save/load the default open folder in the configuration file
 - fix: shouldn't auto add '()' when char succeeding the completed function name is '('
 - fix: can't show code completion popup if symbol is proceed with an operator '~' ( and it's not a destructor)
 - fix: can't show code completion popup when define MACRO
 - fix: can't debug files with chinese characters in the path

Version 0.8.3 For Dev-C++ 7 Beta
 - enhancement: View menu
 - enhancement: hide/show statusbar
 - enhancement: hide/show left/bottom tool window bars
 - enhancement: hide/show individual left/bottom tool window

Version 0.8.2 For Dev-C++ 7 Beta
 - fix: highlighter can't correctly find the end of ANSI C-style Comments
 - enhancement: add default color scheme to themes. Change theme option will change color scheme too.
 - fix: when changing options in the option dialog's color scheme panle, color of the demo editor won't be not correctly updated
 - enhancement: auto clear parsed symbols when the editor is hidden ( to reduce memory usage of un-active editors)
 - fix: when inputing in the editor, correctly set the position of the input method panel
 - fix: correctly display watch & local variable names when debugging

Version 0.8.1 For Dev-C++ 7 Beta
 - fix: ConsolePaurser.exe only exits when press ENTER
 - fix: input/output/expected textedit in the problem view shouldn't autowrap lines
 - fix: Red Panda C++ will freeze when receiving contents from Competitve Companion in chrome/edge
 - enhancement: when problem from competitive companion received, activate RedPanda C++ if it's minimized.
 - enhancement: when problem from competitive companion received, show the problem and problem set views.
 - enhancement: set problem's answer source file 
 - enhancement: open the problem's answer source file in editor
 - fix: if the proceeding line ends with ':' in comments, current line should not indent
 - enhancement: right click the problem set name label to rename it
 - change: memory view and locals view use debug console's font settings
 - fix: one line 'while' statement dosen't correctly indents
 - fix: line start with  '{' that follow an un-ended 'if'/'for' statement is not correctly un-indented
 - fix: multi-line comments indents calculation
 - fix: Installer should install the app in "program files", not "program files (x86)"
 - fix: symbol completion for '/*' not work
 - fix: javadoc-style docstring indents calculation
 - fix: indents calculation for the line succeeding "*/"

Version 0.8 For Dev-C++ 7 Beta
 - fix: find in the current file is not correcly saved in the search history
 - fix: hit info not correctly displayed in the search result view
 - fix: If find in files found no hits, search result view will not be shown.
 - fix: wront indents when paste one line content
 - fix: Results of "find symbol usage" in project not correctly set in the search result view
 - change: turn on gcc compiler's "-pipe" option by default, to use pipe instead of temp files in compiliation (and make the life of SSD longer)
 - fix: correctly save input histories for the find combo box in the Find dialog
 - fix: can't correctly test if it's not running in green mode

Version 0.7.8
 - enhancement: In problem view's output control, indicates which line is different with the expected
 - fix: current input/expected not correctly applied when save/run problem cases
 - fix: colors of the syntax issues view are not correctly set using the current color sheme
 - change: The error color of color scheme "vs code" 
 - add: "C Reference" in the help menu
 - fix: Custom editor colors shouldn't be tested for high contrast with the default background color
 - fix: Custom color settings not correctly displayed in the options widget
 - enhancement: add hit counts in the search result view
 - fix: editor actions' state not correctly updated after close editors.
 - fix: When replace in the editor, "Yes to All" and "No" button doesn't work correctly.
 - fix: crash when editing non-c/c++ files
 - enhancement: set the alpha value of scheme colors
 - enhancement: can use symbols' own foreground color to draw selection or the current line
 - enhancement: can use different colors to highlight the current word and the selections
 - enhancement: can set editor's default background / foreground color. They must be setted to make the custom color schemes correctly.
 - enhancement: can set the color for the current line's number in the gutter
 - all predefined color schemes updated. 
 - enhancement: check syntax/parse symbols when modifed and cursor's line changed.
 - enhancement: edit problem properties
 - enhancement: show problem description in the problem name lable's tooltip

Version 0.7.7
 - enhancement: Problem Set 
 - enhancement: Competitive Companion Support
 - change: "save" action will be enabled no matter contents in the current editor is modified or not
 - fix: focus not correctly set when the current editor is closed
 - fix: can't parse old c-style enum variable definition like "enum Test test;"
 - fix: remove the file change monitor if it's remove from the disk
 - fix: don't test if a file is writable before save to it (because qt can't do that test reliably).
 - fix: when search in project, files opened for search shouldn't be parsed for symbols.
 - fix: when search in project, the search history is not correctly updated.

Version 0.7.6
 - change: don't auto insert a new line when input an enter between '(' and ')' or between '[' and ']' (indent instead)
 - enhancement: the line containing '}' will use the indents of the matching '{' line, instead of just unindent one level
 - enhancement: the line containing 'public:' / 'private:' / 'protected:' / 'case *:' will use of indents of the surrounding '{' line, instead of just unindent one level
 - enhancement: correctly handle auto indents for multi-level embedding complex statements like 'for(...) if (...) printf();
 - change: Don't use 'pause' in the console pauser, in case of privilege problems.
 - enhancement: correctly handle auto indents for statement span many lines;
 - enhancment: only use colors have good contrasts with the background in the class browser and code completion suggestion window
 - fix: bottom and left panel properties not correctly saved when hiding the main window
 - fix: When debugging, if value of the variable pointed by the mouse cursor is too long, tooltip will fill the whole screen.

Version 0.7.5
 - enhancement: more accurate auto indent calculation
 - change: remove "add indent" option in the editor general options widget ( It's merged with "auto indent" option)
 - enhancement: auto insert a new line when input an enter between '(' and ')' or between '[' and ']'
 - fix: correctly updates cursor position when pasting from clipboard
 - enhancement: auto unindent when input protected: public: private: case *:
 - enhancement: can use PageDown / PageUp / Home / End to scroll in the auto completion popup

Version 0.7.4
 - fix: when debug a project, and have breakpoints that not in opened editors, dev-cpp will crash
 - fix: when a file is parsing in background, exit dev-cpp will crash
 - fix: "tab to spaces" option in the editor general options widget doesn't work
 - fix: when remove all breakpoints in the debug breakpoint view,  debug tags in the opened editors are not correctly updated.
 - change: when start debuging, show local view instead of the debug console.
 - update bundled compiler to msys2 mingw-w64 gcc 11.2 and gdb 10.2
 - update bundled xege to the lastest git build

Version 0.7.3
 - enhancement: icons in project view
 - fix: sometimes option widget will show confirm dialog even not changed
 - enhancement: only editor area will receive file drop events
 - enhancement: change project file's folder by drag and drop in the project view
 - enhancement: open project file by drag it to the editor area
 - fix: the "add bookmark" menu item is not correctly disabled on a bookmarked line
 - enhancement: "use utf8 by default" in editor's misc setting
 - fix: syntax issues not correctly cleared when the file was saved as another name.
 - enhancement: when running a program, redirect a data file to its stdin
 - fix: can't correctly handle '&&' and '||' in the #if directive (and correctly parse windows.h header file)
 - fix: crash when create an empty project
 - fix: syntax issues' filepath info not correct when build projects 
 - fix: compiler autolinks options widget don't show autolink infos
 - fix: autolink parameters are repeated when compile single files
 - enhancement: prompt for filename when create new project unit file
 - fix: options not correctly set when change compiler set in the project settings
 - change: reset compiler settings when change the project compiler set
 - enhancement: use project's compiler set type info to find a nearest system compiler set, when the project compiler set is not valid.
 - fix: toolbar's compiler set info not correctly updated when change it in the project settings dialog.

Version 0.7.2
 - fix: rainbow parenthesis stop functioning when change editor's general options
 - fix: issue count not correctly displayed when syntax check/compile finished
 - fix: function declaration's parameters not correctly parsed, if it have a definition which have different parameter names
 - fix: file path seperator used in the app is not unified, and cause errors somtimes.


Version 0.7.1
 - fix: can't add bookmark at a breakpoint line
 - fix: app name in the title bar not translated
 - use new app icon

Version 0.7.0
 - fix: Backspace still works in readonly mode
 - fix: save as file dialog's operation mode is not correct
 - enhancement: fill indents in the editor (Turned off by default)
 - enhancement: new file template
 - fix: when an editor is created, its caret will be displayed even it doesn't have focus
 - enhancement: set mouse wheel scroll speed in the editor general option tab ( 3 lines by default)
 - fix: don't highlight '#' with spaces preceeding it as error
 - fix: correctly handle integer with 'L' suffix in #if directives ( so <thread> can be correctly parsed )
 - enhancement: bookmark view
 - enhancement: autosave/load bookmarks
 - enhancement: autosave/load breakpoints 
 - enhancement: autosave/load watches
 - implement: files view
 - fix: app's title not update when editor closed

Version 0.6.8
 - enhancement: add link to cppreference in the help menu
 - fix: add mutex lock to prevent editor crash in rare conditions
 - fix: In the create project dialog, the browser button doesn't work
 - enhancement: use QStyle to implement the dark style, and better control of the style's look and feel 
 - enhancement: add link to EGE website, if locale is zh_CN

Version 0.6.7
 - fix: messages send to the gdb process's standard error are not received
 - adjust: the max value of the debug console's vertical scrollbar.
 - fix: shfit+click not correctly set selection's end
 - fix: ctrl+home/end not correctly set cursor to start/end of the editor
 - enhancement: click the encoding info in the statusbar will show encoding menu

Version 0.6.6
 - fix: crash when create new file
 - implement: two editor view

Version 0.6.5
 - implement: export as rtf / export as html
 - fix: the contents copied/exported are not correctly syntax colored
 - fix: stop execution if the source file is not compiled and user choose not to compile it
 - fix: not correctly parse gdb's output
 - fix: path not correctly setted for the debugger process
 - fix: indent line not correctly drawed
 - enhancement: use rainbox color to draw indent guide lines
 - implement: highlight matching brackets

Version 0.6.4
 - fix: code completion popup not show after '->' inputted
 - fix: font styles in the color scheme settings not in effect
 - fix: editor's font style shouldn't affect gutter's font style
 - change: enable copy as HTML by default
 - fix: unneeded empty lines when copy as HTML

Version 0.6.3
 - fix: should use c++ syntax to check ".h" files
 - fix: can't copy contents in a readonly editor
 - fix: project's file not correctly syntaxed when open in editor
 - libturtle update: add fill() / setBackgroundColor() /setBackgroundImage() functions
 - fix: code fold calculation not correct, when editing code
 - fix: can't correctly find definition of the symbols in namespace
    
Version 0.6.2 
 - fix: The Enter key in the numpad doesn't work
 - fix: The compiled executable not fully write to the disk before run it
 - fix: settings object not correctly released when exit
 - fix: shouldn't check syntax when save modifications before compiling
 - fix: shouldn't scroll to the end of the last line when update compile logs
 - fix: can't debug project

Version 0.6.1
 - fix: editor deadlock

Version 0.6.0
 - fix: old data not displayed when editing code snippets
 - fix: shift-tab for unindent not work
 - fix: can't save code snippets modifications
 - fix: errors in code snippet processing
 - change: auto open a new editor at start
 - enhancement: todo view
 - add: about dialog
 - implement: correctly recognize clang (msys2 build)
 - enhancement: don't add encoding options when using clang to compile (clang only support utf-8)
 - enhancement: find occurence in project
 - implement: rename symbol in file
 - enhancement: replace in files
 - enhancement: rename symbol in project (using search symbol occurence and replace in files)
 - fix: search in files
 - implement: register file associations
 - implement: when startup , open file provided by command line options
 - implement: open files pasted by clipboard
 - fix: code fold parsing not correct
 - enhancement: support #include_next (and clang libc++)
 - fix:  hide popup windows when the editor is closed
 - enhancement: show pinyin when input chinese characters
 - fix: add mutex lock to prevent rare conditions when editor is modifying and the content is read
 - fix: makefile generated for static / dynamic library projects not right
 - fix: editors disappeared when close/close all
 - implement: config shortcuts
 - implement: handle windows logout message
 - fix: editor's inproject property not correctly setted (and may cause devcpp to crash when close project)
 - implement: print
 - implement: tools configuration
 - implement: default settings for code formatter
 - implement: remove all custom settings

Version 0.5.0
 - enhancement: support C++ using type alias;
 - fix: when press shift, completion popu window will hide
 - enhancement: options in debugger setting widget, to skip system/project/custom header&project files when step into
 - fix: icon not correctly displayed for global variables in the class browser 
 - enhancement: more charset selection in the edit menu
 - fix: can't correctly get system default encoding name when save file
 - fix: Tokenizer can't correctly handle array parameters
 - fix: debug actions enabled states not correct updated when processing debug mouse tooltips
 - enhancement: redesign charset selection in the project options dialog's file widget
 - fix: can't correctly load last open files / project with non-asii characters in path
 - fix: can't coorectly load last open project
 - fix: can't coorectly show code completion for array elements
 - enhancement: show caret when show code/header completions
 - fix: correctly display pointer info in watch console
 - implement: search in project
 - enhancement: view memory when debugging
 - implement: symbol usage count
 - implement: user code snippet / template
 - implement: auto generate javadoc-style docstring for functions
 - enhancement: use up/down key to navigate function parameter tooltip
 - enhancement: press esc to close function parameter tooltip
 - enhancement: code suggestion for unicode identifiers
 - implement: context menu for debug console
 - fix: errors in debug console
 - fix: speed up the parsing process of debugger
 - ehancement: check if debugger path contains non-ascii characters (this will prevent it from work

Version 0.2.1
 - fix: crash when load last opens

Version 0.2
 - fix : header file completion stop work when input '.'
 - change: continue to run / debug if there are compiling warnings (but no errors)
 - enhancement: auto load last open files at start
 - enhancement: class browser syntax colors and icons
 - enhancement: function tips
 - enhancement: project support
 - enhancement: paint color editor use system palette's disabled group color
 - fix: add watch not work when there's no editor openned;
 - enhancement: rainbow parenthesis
 - enhancement: run executable with parameters
 - add: widget for function tips
 - enhancement: options for editor tooltips
 - fix: editor folder process error<|MERGE_RESOLUTION|>--- conflicted
+++ resolved
@@ -1,11 +1,8 @@
 Red Panda C++ Version 3.4
   - enhancement: Auto hide option "Auto clear parsed symbols when editor hidden" if "editors share one parser" is unchecked.
-<<<<<<< HEAD
   - fix: Syntax color doesn't work in the code snippet option page.
   - fix: GAS template page dosen't has syntax color. (by xccfcpd@github.com)
-=======
   - fix: Autoindent not correct for else clause.
->>>>>>> 4f1e2a87
   
 Red Panda C++ Version 3.3
   - enhancement: Auto indent contents in parenthesis.
