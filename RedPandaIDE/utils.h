--- conflicted
+++ resolved
@@ -215,25 +215,24 @@
     ~ExternalResource();
 };
 
-<<<<<<< HEAD
+template <typename T, typename D>
+std::unique_ptr<T, D> resourcePointer(T *pointer, D deleter)
+{
+    return {pointer, deleter};
+}
+
+#ifdef Q_OS_WINDOWS
+bool applicationHasUtf8Manifest(const wchar_t *path);
+bool osSupportsUtf8Manifest();
+bool applicationIsUtf8(const QString &path);
+#endif
+
 #if QT_VERSION_MAJOR >= 6
 // for xml.name() == "tag"
 inline bool operator==(QStringView a, const char *b)
 {
     return a.compare(b);
 }
-=======
-template <typename T, typename D>
-std::unique_ptr<T, D> resourcePointer(T *pointer, D deleter)
-{
-    return {pointer, deleter};
-}
-
-#ifdef Q_OS_WINDOWS
-bool applicationHasUtf8Manifest(const wchar_t *path);
-bool osSupportsUtf8Manifest();
-bool applicationIsUtf8(const QString &path);
->>>>>>> 2e8f043f
 #endif
 
 #endif // UTILS_H