--- conflicted
+++ resolved
@@ -1296,12 +1296,7 @@
         if (!mDebugger->start())
             return;
         filePath.replace('\\','/');
-<<<<<<< HEAD
-        mDebugger->sendCommand("-gdb-set","host-charset UTF-8");
         mDebugger->sendCommand("-file-exec-and-symbols", '"' + filePath + '"');
-=======
-        mDebugger->sendCommand("file", '"' + filePath + '"');
->>>>>>> 3d2fb533
 
         if (mProject->options().type == ProjectType::DynamicLib) {
             QString host =mProject->options().hostApplication;
@@ -1379,7 +1374,6 @@
                 mDebugger->setUseUTF8(e->fileEncoding() == ENCODING_UTF8 || e->fileEncoding() == ENCODING_UTF8_BOM);
                 if (!mDebugger->start())
                     return;
-                mDebugger->sendCommand("-gdb-set","host-charset UTF-8");
                 mDebugger->sendCommand("-file-exec-and-symbols", QString("\"%1\"").arg(debugFile.filePath().replace('\\','/')));
             }
         }
