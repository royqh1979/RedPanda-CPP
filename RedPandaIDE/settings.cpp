--- conflicted
+++ resolved
@@ -3263,13 +3263,9 @@
 
 void Settings::CompilerSets::findSets()
 {
-<<<<<<< HEAD
-    clearSets();
+    CompilerSetList persisted = clearSets();
     // canonical paths that has been searched.
     // use canonical paths here to resolve symbolic links.
-=======
-    CompilerSetList persisted = clearSets();
->>>>>>> 4c58ebf0
     QSet<QString> searched;
 
 #ifdef ENABLE_LUA_ADDON
@@ -3336,12 +3332,9 @@
         mDefaultIndex = preferCompilerInLua - 1;
     }
 #endif
-<<<<<<< HEAD
-=======
 
     for (PCompilerSet &set: persisted)
         addSet(set);
->>>>>>> 4c58ebf0
 }
 
 void Settings::CompilerSets::saveSets()
