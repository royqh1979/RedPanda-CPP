--- conflicted
+++ resolved
@@ -1793,7 +1793,7 @@
             mLines->deleteAt(mCaretY);
             doLinesDeleted(mCaretY+1, 1);
             if (mOptions.testFlag(eoTrimTrailingSpaces))
-                Temp = trimRight(Temp);
+                Temp = TrimRight(Temp);
             setLineText(lineText() + Temp);
             helper = lineBreak(); //"/r/n"
         }
@@ -2127,7 +2127,7 @@
                                         rightLineText,mOptions.testFlag(eoAutoIndent)
                                         && notInComment);
     if (mOptions.testFlag(eoAutoIndent)) {
-        rightLineText=trimLeft(rightLineText);
+        rightLineText=TrimLeft(rightLineText);
     }
     QString indentSpacesForRightLineText = GetLeftSpacing(indentSpaces,true);
     mLines->insert(mCaretY, indentSpacesForRightLineText+rightLineText);
@@ -2644,15 +2644,9 @@
             if (line.length() < oldCaretX) {
                 int indentSpaces = calcIndentSpaces(oldCaretY,line+":", true);
                 if (indentSpaces != leftSpaces(line)) {
-<<<<<<< HEAD
-                    QString temp = GetLeftSpacing(indentSpaces,true) + trimLeft(line);
-                    int i = temp.length();
-                    mLines->putString(oldCaretY-1,temp);
-=======
                     QString newLine = GetLeftSpacing(indentSpaces,true) + TrimLeft(line);
                     int i = newLine.length();
                     mLines->putString(oldCaretY-1,newLine);
->>>>>>> 33ba4afc
                     internalSetCaretXY(BufferCoord{i+1,oldCaretY});
                     mUndoList->AddChange(
                                 SynChangeReason::crDelete,
@@ -4931,7 +4925,7 @@
 void SynEdit::properSetLine(int ALine, const QString &ALineText)
 {
     if (mOptions.testFlag(eoTrimTrailingSpaces))
-        mLines->putString(ALine,trimRight(ALineText));
+        mLines->putString(ALine,TrimRight(ALineText));
     else
         mLines->putString(ALine,ALineText);
 }
@@ -5037,7 +5031,7 @@
     int Result = 0;
     sLeftSide = lineText().mid(0, mCaretX - 1);
     if (mCaretX - 1 > sLeftSide.length()) {
-        if (stringIsBlank(sLeftSide))
+        if (StringIsBlank(sLeftSide))
             sLeftSide = GetLeftSpacing(displayX() - 1, true);
         else
             sLeftSide += QString(mCaretX - 1 - sLeftSide.length(),' ');
@@ -5053,7 +5047,7 @@
     Start = 0;
     P = GetEOL(Value,Start);
     if (P<Value.length()) {
-        QString s = trimLeft(Value.mid(0, P - Start));
+        QString s = TrimLeft(Value.mid(0, P - Start));
         if (sLeftSide.isEmpty()) {
             sLeftSide = GetLeftSpacing(calcIndentSpaces(caretY,s,true),true);
         }
@@ -5086,7 +5080,7 @@
                 Str += sRightSide;
             if (mOptions.testFlag(eoAutoIndent)) {
                 int indentSpaces = calcIndentSpaces(caretY,Str,true);
-                Str = GetLeftSpacing(indentSpaces,true)+trimLeft(Str);
+                Str = GetLeftSpacing(indentSpaces,true)+TrimLeft(Str);
             }
         }
         properSetLine(caretY - 1, Str);
